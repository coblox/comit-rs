--- conflicted
+++ resolved
@@ -65,25 +65,14 @@
     let (event_loop, web3) = tc_web3_client::new(&container);
     let web3 = Arc::new(web3);
 
-<<<<<<< HEAD
-    let alice_client = ParityClient::new(
-        Arc::new(InMemoryWallet::new(alice_secret_key.clone(), 1)),
-        web3,
-        0,
-    );
-=======
-    let alice_client = ParityClient::new(Arc::new(InMemoryWallet::new(alice_keypair, 1)), web3, 0);
->>>>>>> 40dbda4e
+    let alice_client =
+        ParityClient::new(Arc::new(InMemoryWallet::new(alice_secret_key, 1)), web3, 0);
 
-    alice_client.give_eth_to(alice.clone(), params.alice_initial_wei);
+    alice_client.give_eth_to(alice, params.alice_initial_wei);
 
     let token_contract = alice_client.deploy_erc20_token_contract();
 
-    alice_client.mint_tokens(
-        token_contract.clone(),
-        params.alice_initial_tokens,
-        alice.clone(),
-    );
+    alice_client.mint_tokens(token_contract, params.alice_initial_tokens, alice);
 
     let erc20_htlc = Erc20Htlc::new(
         params.htlc_refund_timestamp.into(),
