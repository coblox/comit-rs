--- conflicted
+++ resolved
@@ -57,13 +57,8 @@
     let input_amount = offer_created_event.btc_amount();
     let fee = BitcoinQuantity::from_satoshi(1000);
     let output_amount = input_amount - fee;
-
-<<<<<<< HEAD
+    
     let exchange_success_address = order_taken_event.exchange_success_address();
-=======
-    let exchange_success_pubkey_hash: PubkeyHash =
-        order_taken_event.exchange_success_address().into();
->>>>>>> 0c1956b0
 
     let exchange_success_pubkey_hash: PubkeyHash =
         order_taken_event.exchange_success_address().into();
