--- conflicted
+++ resolved
@@ -9,11 +9,8 @@
         "noUnusedLocals": true,
         "noUnusedParameters": true,
         "resolveJsonModule": true,
-<<<<<<< HEAD
+        "skipLibCheck": true,
         "sourceMap": true,
-=======
-        "skipLibCheck": true,
->>>>>>> c346b4e1
         "esModuleInterop": true,
         "outDir": "dist",
         "typeRoots": ["./node_modules/@types", "./types"]
