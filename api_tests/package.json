{
    "name": "e2e-testing",
    "version": "1.0.0",
    "description": "COMIT node end-to-end testing suite",
    "main": "index.js",
    "scripts": {
        "check": "tsc && prettier --check '**/*.{ts,json,yml}' && tslint --project .",
        "postinstall": "mkdir -p ./gen && json2ts -i ./siren.schema.json -o ./gen/siren.d.ts",
        "pretest": "cargo build --bin cnd && tsc",
        "test": "jest",
        "fix": "tslint --project . --fix && prettier --write '**/*.{ts,js,json,yml}'"
    },
    "engines": {
        "node": "^10.14"
    },
    "author": "CoBloX Team",
    "license": "ISC",
    "jest": {
        "preset": "ts-jest",
        "roots": [
            "./tests"
        ],
        "testRegex": "\\.ts$",
        "transform": {
            "^.+\\.(t|j)s$": "ts-jest"
        },
        "moduleFileExtensions": [
            "ts",
            "js",
            "json",
            "node"
        ],
        "testEnvironment": "./dist/src/test_environment",
        "testTimeout": 180000
    },
    "dependencies": {
        "@iarna/toml": "^2.2.3",
        "@radar/lnrpc": "^0.9.0-beta",
        "@types/bitcoinjs-lib": "^5.0.0",
        "@types/chai": "^4.2.10",
        "@types/chai-as-promised": "^7.1.2",
        "@types/chai-json-schema": "^1.4.5",
        "@types/chai-subset": "^1.3.3",
        "@types/dockerode": "^2.5.24",
        "@types/glob": "^7.1.1",
        "@types/jest": "^25.1.3",
        "@types/jsdom": "^16.1.0",
        "@types/log4js": "^2.3.5",
        "@types/node": "^13.7.7",
        "@types/rimraf": "^2.0.3",
        "@types/scrypt": "^6.0.0",
        "@types/tail": "^2.0.0",
        "@types/tempfile": "^3.0.0",
        "@types/urijs": "^1.19.6",
        "async-mutex": "^0.1.4",
        "bcoin": "https://github.com/bcoin-org/bcoin#2496acc7a98a43f00a7b5728eb256877c1bbf001",
        "bignumber.js": "^9.0.0",
        "bitcoin-core": "^3.0.0",
        "bitcoinjs-lib": "^5.1.7",
        "chai": "^4.2.0",
        "chai-as-promised": "^7.1.1",
        "chai-bignumber": "^3.0.0",
        "chai-each": "^0.0.1",
        "chai-http": "^4.2.0",
        "chai-json-schema": "^1.5.0",
        "chai-string": "^1.5.0",
        "chai-subset": "^1.6.0",
        "comit-sdk": "^0.13.0",
        "commander": "^4.1.1",
        "ethers": "^4.0.45",
        "get-port": "^5.1.1",
        "glob": "^7.1.6",
<<<<<<< HEAD
        "jest": "^25.1.0",
=======
        "js-sha256": "^0.9.0",
>>>>>>> c346b4e1
        "json-schema-to-typescript": "^8.1.0",
        "ln-service": "^47.15.0",
        "log4js": "^6.1.2",
        "multiaddr": "^7.4.0",
        "pem-ts": "^2.0.0",
        "prettier": "^1.19.1",
        "readline-promise": "^1.0.4",
        "rimraf": "^3.0.2",
        "satoshi-bitcoin": "^1.0.4",
        "tail": "^2.0.3",
        "temp-write": "^4.0.0",
        "testcontainers": "^2.6.0",
        "tmp": "^0.1.0",
        "ts-jest": "^25.2.1",
        "ts-node": "^8.6.2",
        "tslint": "^6.0.0",
        "tslint-config-prettier": "^1.18.0",
        "tslint-no-unused-expression-chai": "^0.1.4",
        "typescript": "^3.8.3",
        "urijs": "^1.19.2"
    },
    "prettier": {
        "trailingComma": "es5",
        "tabWidth": 4
    },
    "devDependencies": {
        "@types/tmp": "^0.1.0"
    }
}<|MERGE_RESOLUTION|>--- conflicted
+++ resolved
@@ -70,11 +70,9 @@
         "ethers": "^4.0.45",
         "get-port": "^5.1.1",
         "glob": "^7.1.6",
-<<<<<<< HEAD
         "jest": "^25.1.0",
-=======
+        "jest-environment-node": "^25.1.0",
         "js-sha256": "^0.9.0",
->>>>>>> c346b4e1
         "json-schema-to-typescript": "^8.1.0",
         "ln-service": "^47.15.0",
         "log4js": "^6.1.2",
