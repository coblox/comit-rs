--- conflicted
+++ resolved
@@ -20,13 +20,7 @@
         );
     }
 
-<<<<<<< HEAD
-    const actors = await createActors(`${name}`, actorNames);
-=======
-    it(name, async function() {
-        this.timeout(100_000); // absurd timeout. we have our own one further down
-        const actors = await createActors(name, actorNames);
->>>>>>> c346b4e1
+    const actors = await createActors(name, actorNames);
 
     try {
         await timeout(60000, testFn(actors));
