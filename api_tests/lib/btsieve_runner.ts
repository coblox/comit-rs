import { JsonMap, stringify } from "@iarna/toml";
import { ChildProcess, spawn } from "child_process";
import * as fs from "fs";
import tempWrite from "temp-write";
import { BtsieveConfigFile } from "./config";

export class BtsieveRunner {
    private process?: ChildProcess;
    private readonly logDir: string;
    private readonly bin: string;
    private readonly projectRoot: string;

    constructor(projectRoot: string, bin: string, logDir: string) {
        this.logDir = logDir;
        this.bin = bin;
        this.projectRoot = projectRoot;
    }

<<<<<<< HEAD
    public ensureBtsievesRunning(btsieves: Array<[string, MetaBtsieveConfig]>) {
        for (const [name, btsieveConfig] of btsieves) {
            console.log("Ensuring Btsieve: " + name + " is started");

            if (this.runningBtsieves[name]) {
                console.log("Btsieve is already started");
                continue;
            }

            console.log(
                "Starting Btsieve: " + name + "; path:",
                this.btsieveBin
            );
            this.runningBtsieves[name] = spawn(
                this.btsieveBin,
                ["--config", btsieveConfig.config_file],
                {
                    cwd: this.projectRoot,
                    env: btsieveConfig.env,
                    stdio: [
                        "ignore",
                        fs.openSync(
                            this.logDir + "/btsieve-" + name + ".log",
                            "w"
                        ),
                        fs.openSync(
                            this.logDir + "/btsieve-" + name + ".log",
                            "w"
                        ),
                    ],
                }
            );
=======
    public async ensureBtsieveRunningWithConfig(
        ledgerConfig: BtsieveConfigFile
    ) {
        if (this.process) {
            return;
>>>>>>> 33cea39d
        }

        console.log("Starting btsieve");

        const configFile = await tempWrite(
            stringify((ledgerConfig as unknown) as JsonMap),
            "config.toml"
        );

        this.process = spawn(this.bin, ["--config", configFile], {
            cwd: this.projectRoot,
            env: {
                RUST_LOG: "warn,btsieve=debug,warp=info",
            },
            stdio: [
                "ignore", // stdin
                fs.openSync(this.logDir + "/btsieve.log", "w"), // stdout
                fs.openSync(this.logDir + "/btsieve.log", "w"), // stderr
            ],
        });
    }

    public stopBtsieve() {
        if (this.process) {
            console.log("Stopping btsieve");

            this.process.kill();
            this.process = undefined;
        }
    }
}<|MERGE_RESOLUTION|>--- conflicted
+++ resolved
@@ -16,46 +16,11 @@
         this.projectRoot = projectRoot;
     }
 
-<<<<<<< HEAD
-    public ensureBtsievesRunning(btsieves: Array<[string, MetaBtsieveConfig]>) {
-        for (const [name, btsieveConfig] of btsieves) {
-            console.log("Ensuring Btsieve: " + name + " is started");
-
-            if (this.runningBtsieves[name]) {
-                console.log("Btsieve is already started");
-                continue;
-            }
-
-            console.log(
-                "Starting Btsieve: " + name + "; path:",
-                this.btsieveBin
-            );
-            this.runningBtsieves[name] = spawn(
-                this.btsieveBin,
-                ["--config", btsieveConfig.config_file],
-                {
-                    cwd: this.projectRoot,
-                    env: btsieveConfig.env,
-                    stdio: [
-                        "ignore",
-                        fs.openSync(
-                            this.logDir + "/btsieve-" + name + ".log",
-                            "w"
-                        ),
-                        fs.openSync(
-                            this.logDir + "/btsieve-" + name + ".log",
-                            "w"
-                        ),
-                    ],
-                }
-            );
-=======
     public async ensureBtsieveRunningWithConfig(
         ledgerConfig: BtsieveConfigFile
     ) {
         if (this.process) {
             return;
->>>>>>> 33cea39d
         }
 
         console.log("Starting btsieve");
