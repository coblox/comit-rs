--- conflicted
+++ resolved
@@ -1,7 +1,4 @@
-<<<<<<< HEAD
 #[macro_use]
 mod get_state;
-=======
 pub mod action;
->>>>>>> 76201206
 pub mod swap;