--- conflicted
+++ resolved
@@ -5,14 +5,10 @@
 extern crate log;
 
 use comit_node::{
-    btsieve::DefaultBtsieveApiClient,
+    btsieve::{BtsieveHttpClient, QueryBitcoin, QueryEthereum},
     comit_server,
     connection_pool::ConnectionPool,
     http_api::route_factory,
-<<<<<<< HEAD
-    ledger_query_service::{LqsHttpClient, QueryBitcoin, QueryEthereum},
-=======
->>>>>>> c797f951
     logging,
     settings::ComitNodeSettings,
     swap_protocols::{
@@ -40,11 +36,7 @@
         &settings,
         Arc::clone(&metadata_store),
         Arc::clone(&state_store),
-<<<<<<< HEAD
-        lqs_client.clone(),
-=======
-        Arc::clone(&btsieve_client),
->>>>>>> c797f951
+        btsieve_client.clone(),
         Arc::clone(&connection_pool),
     );
 
@@ -86,18 +78,17 @@
     }
 }
 
-<<<<<<< HEAD
-fn create_ledger_query_service_api_client(settings: &ComitNodeSettings) -> LqsHttpClient {
-    LqsHttpClient::new(
-        &settings.ledger_query_service.url,
-        settings.ledger_query_service.bitcoin.poll_interval_secs,
-        settings.ledger_query_service.ethereum.poll_interval_secs,
+fn create_btsieve_api_client(settings: &ComitNodeSettings) -> BtsieveHttpClient {
+    BtsieveHttpClient::new(
+        &settings.btsieve.url,
+        settings.btsieve.bitcoin.poll_interval_secs,
+        settings.btsieve.ethereum.poll_interval_secs,
     )
 }
 
 fn create_dependencies<
     T: MetadataStore<SwapId>,
-    S: StateStore<SwapId>,
+    S: StateStore,
     Q: QueryBitcoin + QueryEthereum + Send + Sync + 'static,
 >(
     settings: &ComitNodeSettings,
@@ -108,25 +99,6 @@
 ) -> ProtocolDependencies<T, S> {
     ProtocolDependencies {
         ledger_events: querier.into(),
-=======
-fn create_btsieve_api_client(settings: &ComitNodeSettings) -> Arc<DefaultBtsieveApiClient> {
-    Arc::new(DefaultBtsieveApiClient::new(&settings.btsieve.url))
-}
-
-fn create_dependencies<T: MetadataStore<SwapId>, S: StateStore>(
-    settings: &ComitNodeSettings,
-    metadata_store: Arc<T>,
-    state_store: Arc<S>,
-    btsieve_client: Arc<DefaultBtsieveApiClient>,
-    connection_pool: Arc<ConnectionPool>,
-) -> ProtocolDependencies<T, S> {
-    ProtocolDependencies {
-        ledger_events: LedgerEventDependencies {
-            btsieve_client,
-            btsieve_bitcoin_poll_interval: settings.btsieve.bitcoin.poll_interval_secs,
-            btsieve_ethereum_poll_interval: settings.btsieve.ethereum.poll_interval_secs,
-        },
->>>>>>> c797f951
         metadata_store,
         state_store,
         connection_pool,
