--- conflicted
+++ resolved
@@ -5,19 +5,17 @@
 use ethereum_support::{self, EthereumQuantity};
 use event_store::{EventStore, InMemoryEventStore};
 use futures::{Future, Stream};
-<<<<<<< HEAD
 use futures_ext::FutureFactory;
-use ganp::{
-    self,
-    ledger::{
-        bitcoin::{Bitcoin, HtlcId},
-        ethereum::Ethereum,
-    },
-    rfc003, swap, SwapRequestHandler,
-};
-use ledger_query_service::{BitcoinQuery, LedgerQueryServiceApiClient};
+use ledger_query_service::LedgerQueryServiceApiClient;
 use secp256k1_support::KeyPair;
 use std::{io, net::SocketAddr, sync::Arc};
+use swap_protocols::{
+    json_config,
+    ledger::{bitcoin::Bitcoin, ethereum::Ethereum},
+    rfc003::{self, ledger_htlc_service::EthereumService},
+    wire_types::SwapResponse,
+    SwapRequestHandler,
+};
 use swaps::{
     alice_events::ContractDeployed as AliceContractDeployed,
     bob_events::{
@@ -28,19 +26,6 @@
     errors::Error,
 };
 use tokio::{self, net::TcpListener, runtime::Runtime};
-=======
-use secp256k1_support::KeyPair;
-use std::{io, net::SocketAddr, sync::Arc};
-use swap_protocols::{
-    json_config,
-    ledger::{bitcoin::Bitcoin, ethereum::Ethereum},
-    rfc003,
-    wire_types::SwapResponse,
-    SwapRequestHandler,
-};
-use swaps::{bob_events::OrderTaken, common::TradeId};
-use tokio::{self, net::TcpListener};
->>>>>>> 6d4642b4
 use transport_protocol::{connection::Connection, json};
 
 pub struct ComitServer {
