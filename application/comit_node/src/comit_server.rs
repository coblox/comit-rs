use bitcoin_payment_future::LedgerServices;
use bitcoin_rpc_client::BitcoinRpcApi;
use bitcoin_support::{BitcoinQuantity, ToP2wpkhAddress};
use comit_wallet::KeyStore;
use common_types::seconds::Seconds;
use ethereum_support::{EthereumQuantity, ToEthereumAddress};
use event_store::{EventStore, InMemoryEventStore};
use futures::{Future, Stream};
<<<<<<< HEAD
use futures_ext::FutureFactory;
use ledger_query_service::LedgerQueryServiceApiClient;
use secp256k1_support::KeyPair;
=======
>>>>>>> 820bd765
use std::{io, net::SocketAddr, sync::Arc};
use swap_protocols::{
    json_config,
    ledger::{bitcoin::Bitcoin, ethereum::Ethereum},
    rfc003::{self, ledger_htlc_service::EthereumService},
    wire_types::SwapResponse,
    SwapRequestHandler,
};
use swaps::{
    alice_events::ContractDeployed as AliceContractDeployed,
    bob_events::{
        ContractDeployed as BobContractDeployed, ContractRedeemed as BobContractRedeemed,
        OrderTaken, OrderTaken as BobOrderTaken, TradeFunded as BobTradeFunded,
    },
    common::TradeId,
    errors::Error,
};
use tokio::{self, net::TcpListener, runtime::Runtime};
use transport_protocol::{connection::Connection, json};

pub struct ComitServer {
    event_store: Arc<InMemoryEventStore<TradeId>>,
    my_keystore: Arc<KeyStore>,
}

impl ComitServer {
    pub fn new(event_store: Arc<InMemoryEventStore<TradeId>>, my_keystore: Arc<KeyStore>) -> Self {
        Self {
            event_store,
            my_keystore,
        }
    }

    pub fn listen(self, addr: SocketAddr) -> impl Future<Item = (), Error = io::Error> {
        info!("ComitServer listening at {:?}", addr);
        let socket = TcpListener::bind(&addr).unwrap();

        socket.incoming().for_each(move |connection| {
            let peer_addr = connection.peer_addr();
            let codec = json::JsonFrameCodec::default();
            let swap_handler =
                MySwapHandler::new(self.my_keystore.clone(), self.event_store.clone());
            let config = json_config(swap_handler);
            let connection = Connection::new(config, codec, connection);
            let (close_future, _client) = connection.start::<json::JsonFrameHandler>();
            tokio::spawn(close_future.map_err(move |e| {
                error!(
                    "Unexpected error in connection with {:?}: {:?}",
                    peer_addr, e
                );
            }));
            Ok(())
        })
    }
}

<<<<<<< HEAD
struct MySwapHandler<C> {
    my_refund_address: ethereum_support::Address,
    my_success_keypair: KeyPair,
=======
struct MySwapHandler {
    my_keystore: Arc<KeyStore>,
>>>>>>> 820bd765
    event_store: Arc<InMemoryEventStore<TradeId>>,
    runtime: Runtime,
    future_factory: FutureFactory<LedgerServices>,
    ledger_query_service_api_client: C,
    bitcoin_node: Arc<BitcoinRpcApi>,
    ethereum_service: Arc<EthereumService>,
}

<<<<<<< HEAD
impl<C: LedgerQueryServiceApiClient> MySwapHandler<C> {
    pub fn new(
        my_refund_address: ethereum_support::Address,
        my_success_keypair: KeyPair,
        event_store: Arc<InMemoryEventStore<TradeId>>,
        runtime: Runtime,
        future_factory: FutureFactory<LedgerServices>,
        client: C,
        bitcoin_node: Arc<BitcoinRpcApi>,
        ethereum_service: Arc<EthereumService>,
    ) -> Self {
=======
impl MySwapHandler {
    pub fn new(my_keystore: Arc<KeyStore>, event_store: Arc<InMemoryEventStore<TradeId>>) -> Self {
>>>>>>> 820bd765
        MySwapHandler {
            my_keystore,
            event_store,
            runtime,
            future_factory,
            ledger_query_service_api_client,
            bitcoin_node,
            ethereum_service,
        }
    }
}

<<<<<<< HEAD
impl<C: LedgerQueryServiceApiClient<Bitcoin, BitcoinQuery>>
=======
const EXTRA_DATA_FOR_TRANSIENT_REDEEM: [u8; 1] = [1];

impl
>>>>>>> 820bd765
    SwapRequestHandler<
        rfc003::Request<Bitcoin, Ethereum, BitcoinQuantity, EthereumQuantity>,
        rfc003::AcceptResponse<Bitcoin, Ethereum>,
    > for MySwapHandler<C>
{
    fn handle(
        &mut self,
        request: rfc003::Request<Bitcoin, Ethereum, BitcoinQuantity, EthereumQuantity>,
    ) -> SwapResponse<rfc003::AcceptResponse<Bitcoin, Ethereum>> {
        // TODO: need to remove confusion as bob/my are interchangeable and interchanged. See #297
        // TODO: Prefer "redeem vs refund vs final" terminology than the "success" that may be misleading
        let alice_refund_address = request.source_ledger_refund_identity.clone().into();

        let uid = TradeId::default();

        let bob_success_keypair = self
            .my_keystore
            .get_transient_keypair(&uid.into(), &EXTRA_DATA_FOR_TRANSIENT_REDEEM);
        let bob_success_address = bob_success_keypair
            .public_key()
            .clone()
            .to_p2wpkh_address(request.source_ledger.network())
            .into();
        debug!(
            "Generated transient success address for Bob is {}",
            bob_success_address
        );

        let bob_refund_keypair = self.my_keystore.get_new_internal_keypair();

        let bob_refund_address = bob_refund_keypair.public_key().to_ethereum_address();
        debug!(
            "Generated address for Bob's refund is {}",
            bob_refund_address
        );

        let twelve_hours = Seconds::new(60 * 60 * 12);

        let order_taken = OrderTaken::<Ethereum, Bitcoin> {
            uid,
            contract_secret_lock: request.secret_hash,
            alice_contract_time_lock: request.source_ledger_lock_duration,
            bob_contract_time_lock: twelve_hours,
            alice_refund_address,
            alice_success_address: request.target_ledger_success_identity.into(),
            bob_refund_address: bob_refund_address.clone(),
            bob_success_address,
            bob_success_keypair: bob_success_keypair.clone(),
            buy_amount: request.target_asset,
            sell_amount: request.source_asset,
        };

        match self
            .event_store
            .add_event(order_taken.uid, order_taken.clone())
        {
            Ok(_) => {
                let response = rfc003::AcceptResponse::<Bitcoin, Ethereum> {
                    target_ledger_refund_identity: bob_refund_address.into(),
                    source_ledger_success_identity: bob_success_keypair.public_key().clone().into(),
                    target_ledger_lock_duration: twelve_hours,
                };
                SwapResponse::Accept(response)
            }
            Err(e) => {
                error!(
                    "Declining trade because of problem with event store {:?}",
                    e
                );
                SwapResponse::Decline
            }
        }
    }
}

impl
    SwapRequestHandler<
        rfc003::Request<Ethereum, Bitcoin, EthereumQuantity, BitcoinQuantity>,
        rfc003::AcceptResponse<Ethereum, Bitcoin>,
    > for MySwapHandler
{}<|MERGE_RESOLUTION|>--- conflicted
+++ resolved
@@ -1,18 +1,15 @@
 use bitcoin_payment_future::LedgerServices;
 use bitcoin_rpc_client::BitcoinRpcApi;
-use bitcoin_support::{BitcoinQuantity, ToP2wpkhAddress};
+use bitcoin_support::BitcoinQuantity;
 use comit_wallet::KeyStore;
-use common_types::seconds::Seconds;
-use ethereum_support::{EthereumQuantity, ToEthereumAddress};
-use event_store::{EventStore, InMemoryEventStore};
+use ethereum_support::EthereumQuantity;
+use event_store::InMemoryEventStore;
 use futures::{Future, Stream};
-<<<<<<< HEAD
 use futures_ext::FutureFactory;
-use ledger_query_service::LedgerQueryServiceApiClient;
-use secp256k1_support::KeyPair;
-=======
->>>>>>> 820bd765
-use std::{io, net::SocketAddr, sync::Arc};
+use ledger_query_service::{
+    BitcoinQuery, DefaultLedgerQueryServiceApiClient, LedgerQueryServiceApiClient,
+};
+use std::{io, net::SocketAddr, sync::Arc, time::Duration};
 use swap_protocols::{
     json_config,
     ledger::{bitcoin::Bitcoin, ethereum::Ethereum},
@@ -20,15 +17,7 @@
     wire_types::SwapResponse,
     SwapRequestHandler,
 };
-use swaps::{
-    alice_events::ContractDeployed as AliceContractDeployed,
-    bob_events::{
-        ContractDeployed as BobContractDeployed, ContractRedeemed as BobContractRedeemed,
-        OrderTaken, OrderTaken as BobOrderTaken, TradeFunded as BobTradeFunded,
-    },
-    common::TradeId,
-    errors::Error,
-};
+use swaps::common::TradeId;
 use tokio::{self, net::TcpListener, runtime::Runtime};
 use transport_protocol::{connection::Connection, json};
 
@@ -45,16 +34,48 @@
         }
     }
 
-    pub fn listen(self, addr: SocketAddr) -> impl Future<Item = (), Error = io::Error> {
+    pub fn listen(
+        self,
+        addr: SocketAddr,
+        bitcoin_node: Arc<BitcoinRpcApi>,
+        ethereum_service: Arc<EthereumService>,
+    ) -> impl Future<Item = (), Error = io::Error> {
         info!("ComitServer listening at {:?}", addr);
         let socket = TcpListener::bind(&addr).unwrap();
 
         socket.incoming().for_each(move |connection| {
             let peer_addr = connection.peer_addr();
             let codec = json::JsonFrameCodec::default();
-            let swap_handler =
-                MySwapHandler::new(self.my_keystore.clone(), self.event_store.clone());
-            let config = json_config(swap_handler);
+
+            // TODO: Apparently Runtime::run() is better
+            let runtime = Runtime::new().unwrap();
+
+            //TODO: obviously need to get url from parameters
+            let ledger_query_service = Arc::new(DefaultLedgerQueryServiceApiClient::new(
+                "http://bitcoin_ledger_service.com/".parse().unwrap(),
+            ));
+
+            // TODO: Duration to come from somewhere else
+            let ledger_services =
+                LedgerServices::new(ledger_query_service.clone(), Duration::from_millis(100));
+
+            let future_factory = FutureFactory::new(ledger_services);
+
+            let swap_handler = MySwapHandler::new(
+                self.my_keystore.clone(),
+                self.event_store.clone(),
+                runtime,
+                future_factory,
+                ledger_query_service.clone(),
+                bitcoin_node.clone(),
+                ethereum_service.clone(),
+            );
+
+            let config = json_config(
+                swap_handler,
+                self.my_keystore.clone(),
+                self.event_store.clone(),
+            );
             let connection = Connection::new(config, codec, connection);
             let (close_future, _client) = connection.start::<json::JsonFrameHandler>();
             tokio::spawn(close_future.map_err(move |e| {
@@ -68,38 +89,27 @@
     }
 }
 
-<<<<<<< HEAD
 struct MySwapHandler<C> {
-    my_refund_address: ethereum_support::Address,
-    my_success_keypair: KeyPair,
-=======
-struct MySwapHandler {
     my_keystore: Arc<KeyStore>,
->>>>>>> 820bd765
     event_store: Arc<InMemoryEventStore<TradeId>>,
     runtime: Runtime,
     future_factory: FutureFactory<LedgerServices>,
-    ledger_query_service_api_client: C,
+    // TODO: Do we really need that as it is inside the factory?
+    ledger_query_service_api_client: Arc<C>,
     bitcoin_node: Arc<BitcoinRpcApi>,
     ethereum_service: Arc<EthereumService>,
 }
 
-<<<<<<< HEAD
-impl<C: LedgerQueryServiceApiClient> MySwapHandler<C> {
+impl<C: LedgerQueryServiceApiClient<Bitcoin, BitcoinQuery>> MySwapHandler<C> {
     pub fn new(
-        my_refund_address: ethereum_support::Address,
-        my_success_keypair: KeyPair,
+        my_keystore: Arc<KeyStore>,
         event_store: Arc<InMemoryEventStore<TradeId>>,
         runtime: Runtime,
         future_factory: FutureFactory<LedgerServices>,
-        client: C,
+        ledger_query_service_api_client: Arc<C>,
         bitcoin_node: Arc<BitcoinRpcApi>,
         ethereum_service: Arc<EthereumService>,
     ) -> Self {
-=======
-impl MySwapHandler {
-    pub fn new(my_keystore: Arc<KeyStore>, event_store: Arc<InMemoryEventStore<TradeId>>) -> Self {
->>>>>>> 820bd765
         MySwapHandler {
             my_keystore,
             event_store,
@@ -112,91 +122,32 @@
     }
 }
 
-<<<<<<< HEAD
-impl<C: LedgerQueryServiceApiClient<Bitcoin, BitcoinQuery>>
-=======
-const EXTRA_DATA_FOR_TRANSIENT_REDEEM: [u8; 1] = [1];
-
-impl
->>>>>>> 820bd765
-    SwapRequestHandler<
-        rfc003::Request<Bitcoin, Ethereum, BitcoinQuantity, EthereumQuantity>,
-        rfc003::AcceptResponse<Bitcoin, Ethereum>,
-    > for MySwapHandler<C>
+impl<C: 'static + LedgerQueryServiceApiClient<Bitcoin, BitcoinQuery>>
+    SwapRequestHandler<rfc003::Request<Bitcoin, Ethereum, BitcoinQuantity, EthereumQuantity>>
+    for MySwapHandler<C>
 {
     fn handle(
         &mut self,
-        request: rfc003::Request<Bitcoin, Ethereum, BitcoinQuantity, EthereumQuantity>,
-    ) -> SwapResponse<rfc003::AcceptResponse<Bitcoin, Ethereum>> {
-        // TODO: need to remove confusion as bob/my are interchangeable and interchanged. See #297
-        // TODO: Prefer "redeem vs refund vs final" terminology than the "success" that may be misleading
-        let alice_refund_address = request.source_ledger_refund_identity.clone().into();
-
-        let uid = TradeId::default();
-
-        let bob_success_keypair = self
-            .my_keystore
-            .get_transient_keypair(&uid.into(), &EXTRA_DATA_FOR_TRANSIENT_REDEEM);
-        let bob_success_address = bob_success_keypair
-            .public_key()
-            .clone()
-            .to_p2wpkh_address(request.source_ledger.network())
-            .into();
-        debug!(
-            "Generated transient success address for Bob is {}",
-            bob_success_address
-        );
-
-        let bob_refund_keypair = self.my_keystore.get_new_internal_keypair();
-
-        let bob_refund_address = bob_refund_keypair.public_key().to_ethereum_address();
-        debug!(
-            "Generated address for Bob's refund is {}",
-            bob_refund_address
-        );
-
-        let twelve_hours = Seconds::new(60 * 60 * 12);
-
-        let order_taken = OrderTaken::<Ethereum, Bitcoin> {
-            uid,
-            contract_secret_lock: request.secret_hash,
-            alice_contract_time_lock: request.source_ledger_lock_duration,
-            bob_contract_time_lock: twelve_hours,
-            alice_refund_address,
-            alice_success_address: request.target_ledger_success_identity.into(),
-            bob_refund_address: bob_refund_address.clone(),
-            bob_success_address,
-            bob_success_keypair: bob_success_keypair.clone(),
-            buy_amount: request.target_asset,
-            sell_amount: request.source_asset,
-        };
-
-        match self
-            .event_store
-            .add_event(order_taken.uid, order_taken.clone())
+        _request: rfc003::Request<Bitcoin, Ethereum, BitcoinQuantity, EthereumQuantity>,
+    ) -> SwapResponse {
         {
-            Ok(_) => {
-                let response = rfc003::AcceptResponse::<Bitcoin, Ethereum> {
-                    target_ledger_refund_identity: bob_refund_address.into(),
-                    source_ledger_success_identity: bob_success_keypair.public_key().clone().into(),
-                    target_ledger_lock_duration: twelve_hours,
-                };
-                SwapResponse::Accept(response)
-            }
-            Err(e) => {
-                error!(
-                    "Declining trade because of problem with event store {:?}",
-                    e
-                );
-                SwapResponse::Decline
-            }
+            // TODO: Decide whether to swap
+            SwapResponse::Accept
         }
     }
 }
 
-impl
-    SwapRequestHandler<
-        rfc003::Request<Ethereum, Bitcoin, EthereumQuantity, BitcoinQuantity>,
-        rfc003::AcceptResponse<Ethereum, Bitcoin>,
-    > for MySwapHandler
-{}+//TODO: Should be Ethereum, EthereumQuery
+impl<C: 'static + LedgerQueryServiceApiClient<Bitcoin, BitcoinQuery>>
+    SwapRequestHandler<rfc003::Request<Ethereum, Bitcoin, EthereumQuantity, BitcoinQuantity>>
+    for MySwapHandler<C>
+{
+    fn handle(
+        &mut self,
+        _request: rfc003::Request<Ethereum, Bitcoin, EthereumQuantity, BitcoinQuantity>,
+    ) -> SwapResponse {
+        {
+            SwapResponse::Decline
+        }
+    }
+}