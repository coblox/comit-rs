use crate::jsonrpc;
use anyhow::Context;
use bitcoin::{
    consensus::encode::serialize_hex, hashes::hex::FromHex, Address, Amount, Network, Transaction,
    Txid,
};
use serde::Deserialize;

pub const JSONRPC_VERSION: &str = "1.0";

#[derive(Debug, Clone)]
pub struct Client {
    rpc_client: jsonrpc::Client,
    jsonrpc_version: String,
}

impl Client {
    pub fn new(url: reqwest::Url) -> Self {
        Client {
            rpc_client: jsonrpc::Client::new(url),
            jsonrpc_version: String::from("1.0"),
        }
    }

    pub async fn network(&self) -> anyhow::Result<Network> {
        let blockchain_info = self
            .rpc_client
            .send::<Vec<()>, BlockchainInfo>(jsonrpc::Request::new(
                "getblockchaininfo",
                vec![],
<<<<<<< HEAD
                self.jsonrpc_version.clone(),
=======
                JSONRPC_VERSION.into(),
>>>>>>> f33de3c7
            ))
            .await?;

        Ok(blockchain_info.chain)
    }

    pub async fn create_wallet(
        &self,
        wallet_name: &str,
        disable_private_keys: Option<bool>,
        blank: Option<bool>,
        passphrase: Option<String>,
        avoid_reuse: Option<bool>,
    ) -> anyhow::Result<CreateWalletResponse> {
        let response = self
            .rpc_client
            .send(jsonrpc::Request::new(
                "createwallet",
                vec![
                    jsonrpc::serialize(wallet_name)?,
                    jsonrpc::serialize(disable_private_keys)?,
                    jsonrpc::serialize(blank)?,
                    jsonrpc::serialize(passphrase)?,
                    jsonrpc::serialize(avoid_reuse)?,
                ],
<<<<<<< HEAD
                self.jsonrpc_version.clone(),
=======
                JSONRPC_VERSION.into(),
>>>>>>> f33de3c7
            ))
            .await
            .context("failed to create wallet")?;
        Ok(response)
    }

    pub async fn get_balance(
        &self,
        wallet_name: &str,
        minimum_confirmation: Option<u32>,
        include_watch_only: Option<bool>,
        avoid_reuse: Option<bool>,
    ) -> anyhow::Result<Amount> {
        let response = self
            .rpc_client
            .send_with_path(
                format!("/wallet/{}", wallet_name),
                jsonrpc::Request::new(
                    "getbalance",
                    vec![
                        jsonrpc::serialize('*')?,
                        jsonrpc::serialize(minimum_confirmation)?,
                        jsonrpc::serialize(include_watch_only)?,
                        jsonrpc::serialize(avoid_reuse)?,
                    ],
<<<<<<< HEAD
                    self.jsonrpc_version.clone(),
=======
                    JSONRPC_VERSION.into(),
>>>>>>> f33de3c7
                ),
            )
            .await?;
        let amount = Amount::from_btc(response)?;
        Ok(amount)
    }

    pub async fn set_hd_seed(
        &self,
        wallet_name: &str,
        new_key_pool: Option<bool>,
        wif_private_key: Option<String>,
    ) -> anyhow::Result<()> {
        self.rpc_client
            .send_with_path(
                format!("/wallet/{}", wallet_name),
                jsonrpc::Request::new(
                    "sethdseed",
                    vec![
                        jsonrpc::serialize(new_key_pool)?,
                        jsonrpc::serialize(wif_private_key)?,
                    ],
<<<<<<< HEAD
                    self.jsonrpc_version.clone(),
=======
                    JSONRPC_VERSION.into(),
>>>>>>> f33de3c7
                ),
            )
            .await
            .context("failed to set HD seed")?;

        Ok(())
    }

    pub async fn get_new_address(
        &self,
        wallet_name: &str,
        label: Option<String>,
        address_type: Option<String>,
    ) -> anyhow::Result<Address> {
        let address = self
            .rpc_client
            .send_with_path(
                format!("/wallet/{}", wallet_name),
                jsonrpc::Request::new(
                    "getnewaddress",
                    vec![
                        jsonrpc::serialize(label)?,
                        jsonrpc::serialize(address_type)?,
                    ],
<<<<<<< HEAD
                    self.jsonrpc_version.clone(),
=======
                    JSONRPC_VERSION.into(),
>>>>>>> f33de3c7
                ),
            )
            .await
            .context("failed to get new address")?;
        Ok(address)
    }

    pub async fn get_wallet_info(&self, wallet_name: &str) -> anyhow::Result<WalletInfoResponse> {
        let response = self
            .rpc_client
            .send_with_path::<Vec<()>, _>(
                format!("/wallet/{}", wallet_name),
<<<<<<< HEAD
                jsonrpc::Request::new("getwalletinfo", vec![], self.jsonrpc_version.clone()),
=======
                jsonrpc::Request::new("getwalletinfo", vec![], JSONRPC_VERSION.into()),
>>>>>>> f33de3c7
            )
            .await?;
        Ok(response)
    }

    pub async fn send_to_address(
        &self,
        wallet_name: &str,
        address: Address,
        amount: Amount,
    ) -> anyhow::Result<Txid> {
        let txid: String = self
            .rpc_client
            .send_with_path(
                format!("/wallet/{}", wallet_name),
                jsonrpc::Request::new(
                    "sendtoaddress",
                    vec![
                        jsonrpc::serialize(address)?,
                        jsonrpc::serialize(amount.as_btc())?,
                    ],
<<<<<<< HEAD
                    self.jsonrpc_version.clone(),
=======
                    JSONRPC_VERSION.into(),
>>>>>>> f33de3c7
                ),
            )
            .await
            .context("failed to send to address")?;
        let txid = Txid::from_hex(&txid)?;

        Ok(txid)
    }

    pub async fn send_raw_transaction(
        &self,
        wallet_name: &str,
        transaction: Transaction,
    ) -> anyhow::Result<Txid> {
        let txid: String = self
            .rpc_client
            .send_with_path(
                format!("/wallet/{}", wallet_name),
                jsonrpc::Request::new(
                    "sendrawtransaction",
                    vec![serialize_hex(&transaction)],
<<<<<<< HEAD
                    self.jsonrpc_version.clone(),
=======
                    JSONRPC_VERSION.into(),
>>>>>>> f33de3c7
                ),
            )
            .await
            .context("failed to send raw transaction")?;
        let txid = Txid::from_hex(&txid)?;
        Ok(txid)
    }

    pub async fn get_raw_transaction(
        &self,
        wallet_name: &str,
        txid: Txid,
    ) -> anyhow::Result<Transaction> {
        let hex: String = self
            .rpc_client
            .send_with_path(
                format!("/wallet/{}", wallet_name),
                jsonrpc::Request::new(
                    "getrawtransaction",
                    vec![jsonrpc::serialize(txid)?],
<<<<<<< HEAD
                    self.jsonrpc_version.clone(),
=======
                    JSONRPC_VERSION.into(),
>>>>>>> f33de3c7
                ),
            )
            .await
            .context("failed to get raw transaction")?;
        let bytes: Vec<u8> = FromHex::from_hex(&hex)?;
        let transaction = bitcoin::consensus::encode::deserialize(&bytes)?;

        Ok(transaction)
    }

    #[cfg(test)]
    pub async fn generate_to_address(
        &self,
        nblocks: u32,
        address: Address,
        max_tries: Option<u32>,
    ) -> anyhow::Result<Vec<BlockHash>> {
        let response = self
            .rpc_client
            .send(jsonrpc::Request::new(
                "generatetoaddress",
                vec![
                    jsonrpc::serialize(nblocks)?,
                    jsonrpc::serialize(address)?,
                    jsonrpc::serialize(max_tries)?,
                ],
<<<<<<< HEAD
                self.jsonrpc_version.clone(),
=======
                JSONRPC_VERSION.into(),
>>>>>>> f33de3c7
            ))
            .await
            .context("failed to generate to address")?;
        Ok(response)
    }
}

#[derive(Debug, Deserialize)]
struct BlockchainInfo {
    chain: Network,
}

#[derive(Debug, Deserialize)]
pub struct BlockHash(String);

#[derive(Debug, Deserialize)]
pub struct CreateWalletResponse {
    name: String,
    warning: String,
}

#[derive(Debug, Clone, PartialEq, Deserialize)]
pub struct WalletInfoResponse {
    #[serde(rename = "walletname")]
    wallet_name: String,
    #[serde(rename = "walletversion")]
    wallet_version: u32,
    #[serde(rename = "txcount")]
    tx_count: u32,
    #[serde(rename = "keypoololdest")]
    keypool_oldest: u32,
    #[serde(rename = "keypoolsize_hd_internal")]
    keypool_size_hd_internal: u32,
    unlocked_until: Option<u32>,
    #[serde(rename = "paytxfee")]
    pay_tx_fee: f64,
    #[serde(rename = "hdseedid")]
    hd_seed_id: Option<String>, // Hash 160
    private_keys_enabled: bool,
    avoid_reuse: bool,
    scanning: ScanProgress,
}

#[derive(Clone, Copy, Debug, Deserialize, PartialEq)]
#[serde(untagged)]
pub enum ScanProgress {
    Bool(bool),
    Progress { duration: u32, progress: f64 },
}

#[cfg(all(test, feature = "test-docker"))]
mod test {
    use super::*;
    use crate::test_harness::bitcoin;
    use testcontainers::clients;

    #[tokio::test]
    async fn get_network_info() {
        let client = {
            let tc_client = clients::Cli::default();
            let blockchain = bitcoin::Blockchain::new(&tc_client).unwrap();

            Client::new(blockchain.node_url)
        };

        let network = client.network().await.unwrap();

        assert_eq!(network, Network::Regtest)
    }

    #[test]
    fn decode_wallet_info() {
        let json = r#"{
        "walletname":"nectar_7426b018",
        "walletversion":169900,
        "balance":0.00000000,
        "unconfirmed_balance":0.00000000,
        "immature_balance":0.00000000,
        "txcount":0,
        "keypoololdest":1592792998,
        "keypoolsize":1000,
        "keypoolsize_hd_internal":1000,
        "paytxfee":0.00000000,
        "hdseedid":"4959e065fd8e278e4ffe62254897ddac18b02674",
        "private_keys_enabled":true,
        "avoid_reuse":false,
        "scanning":false
        }"#;

        let info: WalletInfoResponse = serde_json::from_str(&json).unwrap();

        assert_eq!(
            info,
            WalletInfoResponse {
                wallet_name: "nectar_7426b018".into(),
                wallet_version: 169_900,
                tx_count: 0,
                keypool_oldest: 1_592_792_998,
                keypool_size_hd_internal: 1000,
                unlocked_until: None,
                pay_tx_fee: 0.0,
                hd_seed_id: Some("4959e065fd8e278e4ffe62254897ddac18b02674".into()),
                private_keys_enabled: true,
                avoid_reuse: false,
                scanning: ScanProgress::Bool(false)
            }
        )
    }
}<|MERGE_RESOLUTION|>--- conflicted
+++ resolved
@@ -11,14 +11,12 @@
 #[derive(Debug, Clone)]
 pub struct Client {
     rpc_client: jsonrpc::Client,
-    jsonrpc_version: String,
 }
 
 impl Client {
     pub fn new(url: reqwest::Url) -> Self {
         Client {
             rpc_client: jsonrpc::Client::new(url),
-            jsonrpc_version: String::from("1.0"),
         }
     }
 
@@ -28,11 +26,7 @@
             .send::<Vec<()>, BlockchainInfo>(jsonrpc::Request::new(
                 "getblockchaininfo",
                 vec![],
-<<<<<<< HEAD
-                self.jsonrpc_version.clone(),
-=======
                 JSONRPC_VERSION.into(),
->>>>>>> f33de3c7
             ))
             .await?;
 
@@ -58,11 +52,7 @@
                     jsonrpc::serialize(passphrase)?,
                     jsonrpc::serialize(avoid_reuse)?,
                 ],
-<<<<<<< HEAD
-                self.jsonrpc_version.clone(),
-=======
                 JSONRPC_VERSION.into(),
->>>>>>> f33de3c7
             ))
             .await
             .context("failed to create wallet")?;
@@ -88,11 +78,7 @@
                         jsonrpc::serialize(include_watch_only)?,
                         jsonrpc::serialize(avoid_reuse)?,
                     ],
-<<<<<<< HEAD
-                    self.jsonrpc_version.clone(),
-=======
-                    JSONRPC_VERSION.into(),
->>>>>>> f33de3c7
+                    JSONRPC_VERSION.into(),
                 ),
             )
             .await?;
@@ -115,11 +101,7 @@
                         jsonrpc::serialize(new_key_pool)?,
                         jsonrpc::serialize(wif_private_key)?,
                     ],
-<<<<<<< HEAD
-                    self.jsonrpc_version.clone(),
-=======
-                    JSONRPC_VERSION.into(),
->>>>>>> f33de3c7
+                    JSONRPC_VERSION.into(),
                 ),
             )
             .await
@@ -144,11 +126,7 @@
                         jsonrpc::serialize(label)?,
                         jsonrpc::serialize(address_type)?,
                     ],
-<<<<<<< HEAD
-                    self.jsonrpc_version.clone(),
-=======
-                    JSONRPC_VERSION.into(),
->>>>>>> f33de3c7
+                    JSONRPC_VERSION.into(),
                 ),
             )
             .await
@@ -161,11 +139,7 @@
             .rpc_client
             .send_with_path::<Vec<()>, _>(
                 format!("/wallet/{}", wallet_name),
-<<<<<<< HEAD
-                jsonrpc::Request::new("getwalletinfo", vec![], self.jsonrpc_version.clone()),
-=======
                 jsonrpc::Request::new("getwalletinfo", vec![], JSONRPC_VERSION.into()),
->>>>>>> f33de3c7
             )
             .await?;
         Ok(response)
@@ -187,11 +161,7 @@
                         jsonrpc::serialize(address)?,
                         jsonrpc::serialize(amount.as_btc())?,
                     ],
-<<<<<<< HEAD
-                    self.jsonrpc_version.clone(),
-=======
-                    JSONRPC_VERSION.into(),
->>>>>>> f33de3c7
+                    JSONRPC_VERSION.into(),
                 ),
             )
             .await
@@ -213,11 +183,7 @@
                 jsonrpc::Request::new(
                     "sendrawtransaction",
                     vec![serialize_hex(&transaction)],
-<<<<<<< HEAD
-                    self.jsonrpc_version.clone(),
-=======
-                    JSONRPC_VERSION.into(),
->>>>>>> f33de3c7
+                    JSONRPC_VERSION.into(),
                 ),
             )
             .await
@@ -238,11 +204,7 @@
                 jsonrpc::Request::new(
                     "getrawtransaction",
                     vec![jsonrpc::serialize(txid)?],
-<<<<<<< HEAD
-                    self.jsonrpc_version.clone(),
-=======
-                    JSONRPC_VERSION.into(),
->>>>>>> f33de3c7
+                    JSONRPC_VERSION.into(),
                 ),
             )
             .await
@@ -269,11 +231,7 @@
                     jsonrpc::serialize(address)?,
                     jsonrpc::serialize(max_tries)?,
                 ],
-<<<<<<< HEAD
-                self.jsonrpc_version.clone(),
-=======
                 JSONRPC_VERSION.into(),
->>>>>>> f33de3c7
             ))
             .await
             .context("failed to generate to address")?;
