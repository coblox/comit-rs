--- conflicted
+++ resolved
@@ -10,11 +10,7 @@
 use chrono::Utc;
 use comit::{
     ethereum,
-<<<<<<< HEAD
-    network::{MakerId, Order, OrderId, OrderNotFound, Position, Rate},
-=======
-    network::{Order, OrderId, Position},
->>>>>>> eec03f85
+    network::{Order, OrderId, OrderNotFound, Position, Rate},
 };
 use libp2p::PeerId;
 use serde::{Deserialize, Serialize};
@@ -47,7 +43,7 @@
     // TODO: Consider putting the save in the network layer to be uniform with make?
     let start_of_swap = Utc::now().naive_local();
 
-    let take_amount = body.bitcoin_amount.unwrap_or(order.bitcoin_quantity);
+    let take_amount = body.bitcoin_amount.unwrap_or(order.bitcoin_amount);
 
     let hbit = hbit::CreatedSwap {
         amount: take_amount,
@@ -75,28 +71,9 @@
         Position::Buy => {
             let swap = CreatedSwap {
                 swap_id,
-<<<<<<< HEAD
                 alpha: hbit,
                 beta: herc20,
-                peer: order.maker.clone().into(),
-=======
-                alpha: hbit::CreatedSwap {
-                    amount: order.bitcoin_amount,
-                    final_identity: body.bitcoin_identity.clone(),
-                    network: order.bitcoin_ledger,
-                    absolute_expiry: order.bitcoin_absolute_expiry,
-                },
-                beta: herc20::CreatedSwap {
-                    asset: Erc20 {
-                        token_contract: order.token_contract,
-                        quantity: order.ethereum_amount,
-                    },
-                    identity: body.ethereum_identity,
-                    chain_id: order.ethereum_ledger.chain_id,
-                    absolute_expiry: order.ethereum_absolute_expiry,
-                },
                 peer: order.maker.clone(),
->>>>>>> eec03f85
                 address_hint: None,
                 role: Role::Alice,
                 start_of_swap,
@@ -110,28 +87,9 @@
         Position::Sell => {
             let swap = CreatedSwap {
                 swap_id,
-<<<<<<< HEAD
                 alpha: herc20,
                 beta: hbit,
-                peer: order.maker.clone().into(),
-=======
-                alpha: herc20::CreatedSwap {
-                    asset: Erc20 {
-                        token_contract: order.token_contract,
-                        quantity: order.ethereum_amount,
-                    },
-                    identity: body.ethereum_identity,
-                    chain_id: order.ethereum_ledger.chain_id,
-                    absolute_expiry: order.ethereum_absolute_expiry,
-                },
-                beta: hbit::CreatedSwap {
-                    amount: order.bitcoin_amount,
-                    final_identity: body.bitcoin_identity.clone(),
-                    network: order.bitcoin_ledger,
-                    absolute_expiry: order.bitcoin_absolute_expiry,
-                },
                 peer: order.maker.clone(),
->>>>>>> eec03f85
                 address_hint: None,
                 role: Role::Alice,
                 start_of_swap,
@@ -293,7 +251,7 @@
     fn from(body: MakeOrderBody) -> Self {
         NewOrder {
             position: body.position,
-            rate: body.rate,
+            price: body.rate,
             bitcoin_ledger: body.bitcoin_ledger,
             bitcoin_absolute_expiry: body.bitcoin_absolute_expiry,
             bitcoin_amount: body.bitcoin_amount,
@@ -335,7 +293,7 @@
             rate: order.price,
             bitcoin_ledger: order.bitcoin_ledger,
             bitcoin_absolute_expiry: order.bitcoin_absolute_expiry,
-            bitcoin_amount: order.bitcoin_quantity,
+            bitcoin_amount: order.bitcoin_amount,
             token_contract: order.token_contract,
             ethereum_ledger: order.ethereum_ledger,
             ethereum_absolute_expiry: order.ethereum_absolute_expiry,
