#![allow(clippy::type_repetition_in_bounds)]
use crate::{
    http_api::{Http, SwapStatus},
    swap_protocols::{
        asset::Asset,
        rfc003::{self, Ledger, SecretHash},
    },
    timestamp::Timestamp,
};
use serde::Serialize;

#[derive(Debug, Serialize)]
#[serde(
    bound = "Http<AL::Identity>: Serialize, Http<BL::Identity>: Serialize,\
             Http<AL::HtlcLocation>: Serialize, Http<BL::HtlcLocation>: Serialize,\
             Http<AL::Transaction>: Serialize, Http<BL::Transaction>: Serialize"
)]
pub struct SwapState<AL: Ledger, BL: Ledger> {
    pub communication: SwapCommunication<AL::Identity, BL::Identity>,
    pub alpha_ledger: LedgerState<AL::HtlcLocation, AL::Transaction>,
    pub beta_ledger: LedgerState<BL::HtlcLocation, BL::Transaction>,
}

#[derive(Debug, Serialize)]
#[serde(bound = "Http<AI>: Serialize, Http<BI>: Serialize")]
pub struct SwapCommunication<AI, BI> {
    pub status: SwapCommunicationState,
    pub alpha_expiry: Timestamp,
    pub beta_expiry: Timestamp,
    pub alpha_redeem_identity: Option<Http<AI>>,
    pub beta_redeem_identity: Http<BI>,
    pub alpha_refund_identity: Http<AI>,
    pub beta_refund_identity: Option<Http<BI>>,
    pub secret_hash: SecretHash,
}

#[derive(Debug, Serialize, derivative::Derivative)]
#[serde(bound = "Http<T>: Serialize, Http<H>: Serialize")]
// All type variables are used inside `Option`, hence we have safe defaults without any bounds.
#[derivative(Default(bound = ""))]
pub struct LedgerState<H, T> {
    pub status: rfc003::HtlcState,
    pub htlc_location: Option<Http<H>>,
    pub deploy_tx: Option<Http<T>>,
    pub fund_tx: Option<Http<T>>,
    pub redeem_tx: Option<Http<T>>,
    pub refund_tx: Option<Http<T>>,
}

#[derive(Debug, Clone, PartialEq, Copy, Serialize)]
#[serde(rename_all = "SCREAMING_SNAKE_CASE")]
pub enum SwapCommunicationState {
    Sent,
    Accepted,
    Declined,
}

impl<AL: Ledger, BL: Ledger, AA: Asset, BA: Asset> From<rfc003::SwapCommunication<AL, BL, AA, BA>>
    for SwapCommunication<AL::Identity, BL::Identity>
{
    fn from(communication: rfc003::SwapCommunication<AL, BL, AA, BA>) -> Self {
        use rfc003::SwapCommunication::*;
        match communication {
            Proposed { request } => Self {
                status: SwapCommunicationState::Sent,
                alpha_expiry: request.alpha_expiry,
                beta_expiry: request.beta_expiry,
                alpha_redeem_identity: None,
                beta_redeem_identity: Http(request.beta_ledger_redeem_identity),
                alpha_refund_identity: Http(request.alpha_ledger_refund_identity),
                beta_refund_identity: None,
                secret_hash: request.secret_hash,
            },
            Accepted { request, response } => Self {
                status: SwapCommunicationState::Accepted,
                alpha_expiry: request.alpha_expiry,
                beta_expiry: request.beta_expiry,
                alpha_redeem_identity: Some(Http(response.alpha_ledger_redeem_identity)),
                beta_redeem_identity: Http(request.beta_ledger_redeem_identity),
                alpha_refund_identity: Http(request.alpha_ledger_refund_identity),
                beta_refund_identity: Some(Http(response.beta_ledger_refund_identity)),
                secret_hash: request.secret_hash,
            },
            Declined { request, .. } => Self {
                status: SwapCommunicationState::Declined,
                alpha_expiry: request.alpha_expiry,
                beta_expiry: request.beta_expiry,
                alpha_redeem_identity: None,
                beta_redeem_identity: Http(request.beta_ledger_redeem_identity),
                alpha_refund_identity: Http(request.alpha_ledger_refund_identity),
                beta_refund_identity: None,
                secret_hash: request.secret_hash,
            },
        }
    }
}

impl<L: Ledger, A: Asset> From<rfc003::LedgerState<L, A>>
    for LedgerState<L::HtlcLocation, L::Transaction>
{
    fn from(ledger_state: rfc003::LedgerState<L, A>) -> Self {
        use self::rfc003::LedgerState::*;
        let status = ledger_state.clone().into();
        match ledger_state {
            NotDeployed => Self::default(),
            Deployed {
                htlc_location,
                deploy_transaction,
            } => Self {
                status,
                htlc_location: Some(Http(htlc_location)),
                deploy_tx: Some(Http(deploy_transaction)),
                fund_tx: None,
                refund_tx: None,
                redeem_tx: None,
            },
            IncorrectlyFunded {
                htlc_location,
                deploy_transaction,
                fund_transaction,
                ..
            } => Self {
                status,
                htlc_location: Some(Http(htlc_location)),
                deploy_tx: Some(Http(deploy_transaction)),
                fund_tx: Some(Http(fund_transaction)),
                redeem_tx: None,
                refund_tx: None,
            },
            Funded {
                htlc_location,
                deploy_transaction,
                fund_transaction,
                ..
            } => Self {
                status,
                htlc_location: Some(Http(htlc_location)),
                deploy_tx: Some(Http(deploy_transaction)),
                fund_tx: Some(Http(fund_transaction)),
                refund_tx: None,
                redeem_tx: None,
            },
            Redeemed {
                htlc_location,
                deploy_transaction,
                fund_transaction,
                redeem_transaction,
                ..
            } => Self {
                status,
                htlc_location: Some(Http(htlc_location)),
                deploy_tx: Some(Http(deploy_transaction)),
                fund_tx: Some(Http(fund_transaction)),
                redeem_tx: Some(Http(redeem_transaction)),
                refund_tx: None,
            },
            Refunded {
                htlc_location,
                deploy_transaction,
                fund_transaction,
                refund_transaction,
                ..
            } => Self {
                status,
                htlc_location: Some(Http(htlc_location)),
                deploy_tx: Some(Http(deploy_transaction)),
                fund_tx: Some(Http(fund_transaction)),
                refund_tx: Some(Http(refund_transaction)),
                redeem_tx: None,
            },
        }
    }
}

impl SwapStatus {
    pub fn new(
        swap_communication_state: SwapCommunicationState,
        alpha_ledger: rfc003::HtlcState,
        beta_ledger: rfc003::HtlcState,
    ) -> Self {
        use self::SwapCommunicationState::*;
        use crate::swap_protocols::rfc003::HtlcState::*;

<<<<<<< HEAD
        if let Some(e) = error {
            log::debug!("derived SwapStatus is InternalFailure because: {}", e);
            return SwapStatus::InternalFailure;
        }

=======
>>>>>>> a3d9280c
        if swap_communication_state == Declined {
            return SwapStatus::NotSwapped;
        }

        match (alpha_ledger, beta_ledger) {
            (Redeemed, Redeemed) => SwapStatus::Swapped,
            (IncorrectlyFunded, _) => SwapStatus::NotSwapped,
            (Refunded, _) | (_, Refunded) => SwapStatus::NotSwapped,
            _ => SwapStatus::InProgress,
        }
    }
}

#[cfg(test)]
impl quickcheck::Arbitrary for SwapCommunicationState {
    fn arbitrary<G: quickcheck::Gen>(g: &mut G) -> Self {
        match g.next_u32() % 3 {
            0 => SwapCommunicationState::Declined,
            1 => SwapCommunicationState::Accepted,
            2 => SwapCommunicationState::Sent,
            _ => unreachable!(),
        }
    }
}

#[cfg(test)]
mod tests {
    use super::*;
    use crate::{
        http_api::routes::rfc003::swap_state::SwapCommunicationState::*,
        swap_protocols::rfc003::ledger_state::HtlcState::*,
    };

    #[test]
    fn given_alpha_refunded_and_beta_never_funded_should_be_not_swapped() {
        assert_eq!(
            SwapStatus::new(Accepted, Refunded, NotDeployed),
            SwapStatus::NotSwapped
        )
    }

    #[test]
    fn given_alpha_incorrectly_funded_and_beta_never_deployed_should_be_no_swapped() {
        assert_eq!(
            SwapStatus::new(Accepted, IncorrectlyFunded, NotDeployed),
            SwapStatus::NotSwapped
        )
    }

    #[test]
    fn given_both_refund_should_not_be_swapped() {
        assert_eq!(
            SwapStatus::new(Accepted, Refunded, Refunded),
            SwapStatus::NotSwapped
        )
    }

    #[test]
    fn given_declined_should_not_be_swapped() {
        assert_eq!(
            SwapStatus::new(Declined, NotDeployed, NotDeployed),
            SwapStatus::NotSwapped
        )
    }

    #[test]
    fn given_both_redeem_should_be_swapped() {
        assert_eq!(
            SwapStatus::new(Accepted, Redeemed, Redeemed),
            SwapStatus::Swapped
        )
    }

    #[test]
    fn given_alpha_redeemed_and_beta_refunded_should_not_be_swapped() {
        assert_eq!(
            SwapStatus::new(Accepted, Redeemed, Refunded),
            SwapStatus::NotSwapped
        )
    }

    #[test]
    fn given_sent_should_be_in_progress() {
        assert_eq!(
            SwapStatus::new(Sent, NotDeployed, NotDeployed),
            SwapStatus::InProgress
        )
    }

    quickcheck::quickcheck! {
        fn test(
            swap_communication_state: SwapCommunicationState,
            alpha_state: rfc003::HtlcState,
            beta_state: rfc003::HtlcState
        ) -> bool {
            SwapStatus::new(swap_communication_state, alpha_state, beta_state)
                != SwapStatus::InternalFailure
        }
    }
}<|MERGE_RESOLUTION|>--- conflicted
+++ resolved
@@ -181,14 +181,6 @@
         use self::SwapCommunicationState::*;
         use crate::swap_protocols::rfc003::HtlcState::*;
 
-<<<<<<< HEAD
-        if let Some(e) = error {
-            log::debug!("derived SwapStatus is InternalFailure because: {}", e);
-            return SwapStatus::InternalFailure;
-        }
-
-=======
->>>>>>> a3d9280c
         if swap_communication_state == Declined {
             return SwapStatus::NotSwapped;
         }
