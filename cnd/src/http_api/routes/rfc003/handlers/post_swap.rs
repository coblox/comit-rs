use crate::{
    db::{Save, Sqlite, Swap},
    ethereum,
    http_api::{HttpAsset, HttpLedger},
    network::{DialInformation, Network},
    seed::DeriveSwapSeed,
    swap_protocols::{
        self,
        asset::Asset,
        ledger,
        rfc003::{
            self, alice::State, events::HtlcEvents, state_store::StateStore, Accept, Decline,
            Ledger, Request, SecretHash, SecretSource,
        },
        Facade, HashFunction, Role, SwapId,
    },
    timestamp::Timestamp,
    Scribe,
};
use anyhow::Context;
use futures::Future;
use futures_core::{
    compat::Future01CompatExt,
    future::{FutureExt, TryFutureExt},
};
use serde::{Deserialize, Serialize};
use std::str::FromStr;

pub async fn handle_post_swap<S: Network>(
    dependencies: Facade<S>,
    body: serde_json::Value,
) -> anyhow::Result<SwapCreated> {
    let id = SwapId::default();
    let seed = dependencies.derive_swap_seed(id);
    let secret_hash = seed.secret().hash();

    let body = serde_json::from_value(body)?;

    match body {
        SwapRequestBody {
            alpha_ledger: HttpLedger::Bitcoin(alpha_ledger),
            beta_ledger: HttpLedger::Ethereum(beta_ledger),
            alpha_asset: HttpAsset::Bitcoin(alpha_asset),
            beta_asset: HttpAsset::Ether(beta_asset),
            alpha_expiry,
            beta_expiry,
            identities,
            peer,
        } => {
            let identities = identities.into_identities(&seed)?;
            let request = new_request(
                id,
                alpha_ledger,
                beta_ledger,
                alpha_asset,
                beta_asset,
                alpha_expiry,
                beta_expiry,
                identities,
                secret_hash,
            );
            initiate_request(dependencies, id, peer, request).await?;
        }
        SwapRequestBody {
            alpha_ledger: HttpLedger::Ethereum(alpha_ledger),
            beta_ledger: HttpLedger::Bitcoin(beta_ledger),
            alpha_asset: HttpAsset::Ether(alpha_asset),
            beta_asset: HttpAsset::Bitcoin(beta_asset),
            alpha_expiry,
            beta_expiry,
            identities,
            peer,
        } => {
            let identities = identities.into_identities(&seed)?;
            let request = new_request(
                id,
                alpha_ledger,
                beta_ledger,
                alpha_asset,
                beta_asset,
                alpha_expiry,
                beta_expiry,
                identities,
                secret_hash,
            );
            initiate_request(dependencies, id, peer, request).await?;
        }
        SwapRequestBody {
            alpha_ledger: HttpLedger::Bitcoin(alpha_ledger),
            beta_ledger: HttpLedger::Ethereum(beta_ledger),
            alpha_asset: HttpAsset::Bitcoin(alpha_asset),
            beta_asset: HttpAsset::Erc20(beta_asset),
            alpha_expiry,
            beta_expiry,
            identities,
            peer,
        } => {
            let identities = identities.into_identities(&seed)?;
            let request = new_request(
                id,
                alpha_ledger,
                beta_ledger,
                alpha_asset,
                beta_asset,
                alpha_expiry,
                beta_expiry,
                identities,
                secret_hash,
            );
            initiate_request(dependencies, id, peer, request).await?;
        }
        SwapRequestBody {
            alpha_ledger: HttpLedger::Ethereum(alpha_ledger),
            beta_ledger: HttpLedger::Bitcoin(beta_ledger),
            alpha_asset: HttpAsset::Erc20(alpha_asset),
            beta_asset: HttpAsset::Bitcoin(beta_asset),
            alpha_expiry,
            beta_expiry,
            identities,
            peer,
        } => {
            let identities = identities.into_identities(&seed)?;
            let request = new_request(
                id,
                alpha_ledger,
                beta_ledger,
                alpha_asset,
                beta_asset,
                alpha_expiry,
                beta_expiry,
                identities,
                secret_hash,
            );
            initiate_request(dependencies, id, peer, request).await?;
        }
        _ => {
            return Err(anyhow::Error::from(UnsupportedSwap {
                alpha_ledger: body.alpha_ledger,
                beta_ledger: body.beta_ledger,
                alpha_asset: body.alpha_asset,
                beta_asset: body.beta_asset,
            }))
        }
    }

    Ok(SwapCreated { id })
}

#[allow(clippy::too_many_arguments)]
fn new_request<AL, BL, AA, BA>(
    id: SwapId,
    alpha_ledger: AL,
    beta_ledger: BL,
    alpha_asset: AA,
    beta_asset: BA,
    alpha_expiry: Option<Timestamp>,
    beta_expiry: Option<Timestamp>,
    identities: Identities<AL, BL>,
    secret_hash: SecretHash,
) -> rfc003::Request<AL, BL, AA, BA>
where
    AL: Ledger,
    BL: Ledger,
    AA: Asset,
    BA: Asset,
{
    let request = rfc003::Request {
        swap_id: id,
        alpha_ledger,
        beta_ledger,
        alpha_asset,
        beta_asset,
        hash_function: HashFunction::Sha256,
        alpha_ledger_refund_identity: identities.alpha_ledger_refund_identity,
        beta_ledger_redeem_identity: identities.beta_ledger_redeem_identity,
        alpha_expiry: alpha_expiry.unwrap_or_else(default_alpha_expiry),
        beta_expiry: beta_expiry.unwrap_or_else(default_beta_expiry),
        secret_hash,
    };
    log::trace!("New request: {}", request.scribe());
    request
}

/// An error type for describing that a particular combination of assets and
/// ledgers is not supported.
#[derive(Debug, Clone, Copy, thiserror::Error)]
#[error("swapping {alpha_asset:?} for {beta_asset:?} from {alpha_ledger:?} to {beta_ledger:?} is not supported")]
pub struct UnsupportedSwap {
    alpha_asset: HttpAsset,
    beta_asset: HttpAsset,
    alpha_ledger: HttpLedger,
    beta_ledger: HttpLedger,
}

async fn initiate_request<S, AL, BL, AA, BA>(
    dependencies: Facade<S>,
    id: SwapId,
    peer: DialInformation,
    swap_request: rfc003::Request<AL, BL, AA, BA>,
) -> anyhow::Result<()>
where
    S: Network + Send + Sync + 'static,
    Sqlite: Save<Request<AL, BL, AA, BA>> + Save<Accept<AL, BL>> + Save<Swap> + Save<Decline>,
    AL: Ledger,
    BL: Ledger,
    AA: Asset,
    BA: Asset,
    Facade<S>: HtlcEvents<AL, AA> + HtlcEvents<BL, BA>,
{
    let counterparty = peer.peer_id.clone();
    let seed = dependencies.derive_swap_seed(id);

    Save::save(&dependencies, Swap::new(id, Role::Alice, counterparty)).await?;
    Save::save(&dependencies, swap_request.clone()).await?;

    let state = State::proposed(swap_request.clone(), seed);
    StateStore::insert(&dependencies, id, state);

    let future = {
        async move {
            let response = dependencies
                .send_request(peer.clone(), swap_request.clone())
                .compat()
                .await
                .with_context(|| format!("Failed to send swap request to {}", peer.clone()))?;

            match response {
                Ok(accept) => {
                    Save::save(&dependencies, accept).await?;

                    swap_protocols::init_accepted_swap(
                        &dependencies,
                        swap_request,
                        accept,
                        Role::Alice,
                    )?;
                }
                Err(decline) => {
<<<<<<< HEAD
                    log::info!("Swap declined: {}", decline.scribe());
                    let state = State::declined(swap_request.clone(), decline.clone(), seed);
=======
                    log::info!("Swap declined: {:?}", decline);
                    let state = State::declined(swap_request.clone(), decline, seed);
>>>>>>> a3d9280c
                    StateStore::insert(&dependencies, id, state.clone());
                    Save::save(&dependencies, decline).await?;
                }
            };
            Ok(())
        }
    };
    tokio::spawn(future.boxed().compat().map_err(|e: anyhow::Error| {
        log::error!("{}", e);
    }));
    Ok(())
}

#[derive(Serialize, Clone, Copy, Debug)]
pub struct SwapCreated {
    pub id: SwapId,
}

/// A struct describing the expected HTTP body for creating a new swap request.
///
/// To achieve the deserialization we need for this usecase, we make use of a
/// lot of serde features. Check the documentation of the types used in this
/// struct for more details.
#[derive(Clone, Debug, Deserialize, PartialEq)]
#[serde(deny_unknown_fields)]
struct SwapRequestBody {
    alpha_asset: HttpAsset,
    beta_asset: HttpAsset,
    alpha_ledger: HttpLedger,
    beta_ledger: HttpLedger,
    alpha_expiry: Option<Timestamp>,
    beta_expiry: Option<Timestamp>,
    #[serde(flatten)]
    identities: HttpIdentities,
    peer: DialInformation,
}

/// The identities a user may have to provide for a given swap.
///
/// To make the implementation easier, this is hardcoded to Ethereum addresses
/// for now because those are always provided upfront.
#[derive(Clone, Debug, Deserialize, PartialEq)]
struct HttpIdentities {
    alpha_ledger_refund_identity: Option<ethereum::Address>,
    beta_ledger_redeem_identity: Option<ethereum::Address>,
}

#[derive(Debug, Clone)]
struct Identities<AL: Ledger, BL: Ledger> {
    pub alpha_ledger_refund_identity: AL::Identity,
    pub beta_ledger_redeem_identity: BL::Identity,
}

trait IntoIdentities<AL: Ledger, BL: Ledger> {
    fn into_identities(
        self,
        secret_source: &dyn SecretSource,
    ) -> anyhow::Result<Identities<AL, BL>>;
}

#[derive(Debug, Clone, Copy, thiserror::Error)]
#[error("{kind} identity was not expected")]
pub struct UnexpectedIdentity {
    kind: IdentityKind,
}

#[derive(Debug, Clone, Copy, thiserror::Error)]
#[error("{kind} identity was missing")]
pub struct MissingIdentity {
    kind: IdentityKind,
}

#[derive(Debug, Clone, Copy, thiserror::Error)]
#[error("{kind} was not a valid ethereum address")]
pub struct InvalidEthereumAddress {
    kind: IdentityKind,
    source: <ethereum::Address as FromStr>::Err,
}

#[derive(strum_macros::Display, Debug, Clone, Copy)]
#[strum(serialize_all = "snake_case")]
pub enum IdentityKind {
    AlphaLedgerRefundIdentity,
    BetaLedgerRedeemIdentity,
}

impl IntoIdentities<ledger::Bitcoin, ledger::Ethereum> for HttpIdentities {
    fn into_identities(
        self,
        secret_source: &dyn SecretSource,
    ) -> anyhow::Result<Identities<ledger::Bitcoin, ledger::Ethereum>> {
        let HttpIdentities {
            alpha_ledger_refund_identity,
            beta_ledger_redeem_identity,
        } = self;

        let beta_ledger_redeem_identity =
            match (alpha_ledger_refund_identity, beta_ledger_redeem_identity) {
                (None, Some(beta_ledger_redeem_identity)) => beta_ledger_redeem_identity,
                (_, None) => {
                    return Err(anyhow::Error::from(MissingIdentity {
                        kind: IdentityKind::BetaLedgerRedeemIdentity,
                    }))
                }
                (Some(_), _) => {
                    return Err(anyhow::Error::from(UnexpectedIdentity {
                        kind: IdentityKind::AlphaLedgerRefundIdentity,
                    }))
                }
            };

        let alpha_ledger_refund_identity = crate::bitcoin::PublicKey::from_secret_key(
            &*crate::SECP,
            &secret_source.secp256k1_refund(),
        );

        Ok(Identities {
            alpha_ledger_refund_identity,
            beta_ledger_redeem_identity,
        })
    }
}

impl IntoIdentities<ledger::Ethereum, ledger::Bitcoin> for HttpIdentities {
    fn into_identities(
        self,
        secret_source: &dyn SecretSource,
    ) -> anyhow::Result<Identities<ledger::Ethereum, ledger::Bitcoin>> {
        let HttpIdentities {
            alpha_ledger_refund_identity,
            beta_ledger_redeem_identity,
        } = self;

        let alpha_ledger_refund_identity =
            match (alpha_ledger_refund_identity, beta_ledger_redeem_identity) {
                (Some(alpha_ledger_refund_identity), None) => alpha_ledger_refund_identity,
                (_, Some(_)) => {
                    return Err(anyhow::Error::from(UnexpectedIdentity {
                        kind: IdentityKind::BetaLedgerRedeemIdentity,
                    }))
                }
                (None, _) => {
                    return Err(anyhow::Error::from(MissingIdentity {
                        kind: IdentityKind::AlphaLedgerRefundIdentity,
                    }))
                }
            };

        let beta_ledger_redeem_identity = crate::bitcoin::PublicKey::from_secret_key(
            &*crate::SECP,
            &secret_source.secp256k1_redeem(),
        );

        Ok(Identities {
            alpha_ledger_refund_identity,
            beta_ledger_redeem_identity,
        })
    }
}

fn default_alpha_expiry() -> Timestamp {
    Timestamp::now().plus(60 * 60 * 24)
}

fn default_beta_expiry() -> Timestamp {
    Timestamp::now().plus(60 * 60 * 12)
}

#[cfg(test)]
mod tests {
    use super::*;
    use crate::{network::DialInformation, swap_protocols::ledger::ethereum::ChainId};
    use spectral::prelude::*;

    #[test]
    fn can_deserialize_swap_request_body() {
        let body = r#"{
                "alpha_ledger": {
                    "name": "bitcoin",
                    "network": "regtest"
                },
                "beta_ledger": {
                    "name": "ethereum",
                    "network": "regtest"
                },
                "alpha_asset": {
                    "name": "bitcoin",
                    "quantity": "100000000"
                },
                "beta_asset": {
                    "name": "ether",
                    "quantity": "10000000000000000000"
                },
                "beta_ledger_redeem_identity": "0x00a329c0648769a73afac7f9381e08fb43dbea72",
                "alpha_expiry": 2000000000,
                "beta_expiry": 2000000000,
                "peer": "Qma9T5YraSnpRDZqRR4krcSJabThc8nwZuJV3LercPHufi"
            }"#;

        let body = serde_json::from_str::<SwapRequestBody>(body);

        assert_that(&body).is_ok();
    }

    #[test]
    fn given_peer_id_with_address_can_deserialize_swap_request_body() {
        let body = r#"{
                "alpha_ledger": {
                    "name": "bitcoin",
                    "network": "regtest"
                },
                "beta_ledger": {
                    "name": "ethereum",
                    "network": "regtest"
                },
                "alpha_asset": {
                    "name": "bitcoin",
                    "quantity": "100000000"
                },
                "beta_asset": {
                    "name": "ether",
                    "quantity": "10000000000000000000"
                },
                "beta_ledger_redeem_identity": "0x00a329c0648769a73afac7f9381e08fb43dbea72",
                "alpha_expiry": 2000000000,
                "beta_expiry": 2000000000,
                "peer": { "peer_id": "Qma9T5YraSnpRDZqRR4krcSJabThc8nwZuJV3LercPHufi", "address_hint": "/ip4/8.9.0.1/tcp/9999" }
            }"#;

        let body = serde_json::from_str::<SwapRequestBody>(body);

        assert_that(&body)
            .is_ok()
            .map(|b| &b.peer)
            .is_equal_to(&DialInformation {
                peer_id: "Qma9T5YraSnpRDZqRR4krcSJabThc8nwZuJV3LercPHufi"
                    .parse()
                    .unwrap(),
                address_hint: Some("/ip4/8.9.0.1/tcp/9999".parse().unwrap()),
            });
    }

    #[test]
    fn can_deserialize_swap_request_body_with_chain_id() {
        let body = r#"{
                "alpha_ledger": {
                    "name": "bitcoin",
                    "network": "regtest"
                },
                "beta_ledger": {
                    "name": "ethereum",
                    "chain_id": 3
                },
                "alpha_asset": {
                    "name": "bitcoin",
                    "quantity": "100000000"
                },
                "beta_asset": {
                    "name": "ether",
                    "quantity": "10000000000000000000"
                },
                "beta_ledger_redeem_identity": "0x00a329c0648769a73afac7f9381e08fb43dbea72",
                "alpha_expiry": 2000000000,
                "beta_expiry": 2000000000,
                "peer": "Qma9T5YraSnpRDZqRR4krcSJabThc8nwZuJV3LercPHufi"
            }"#;

        let body = serde_json::from_str::<SwapRequestBody>(body);

        assert_that(&body)
            .is_ok()
            .map(|b| &b.beta_ledger)
            .is_equal_to(&HttpLedger::Ethereum(ledger::Ethereum {
                chain_id: ChainId::new(3),
            }));
    }
}<|MERGE_RESOLUTION|>--- conflicted
+++ resolved
@@ -236,13 +236,8 @@
                     )?;
                 }
                 Err(decline) => {
-<<<<<<< HEAD
                     log::info!("Swap declined: {}", decline.scribe());
-                    let state = State::declined(swap_request.clone(), decline.clone(), seed);
-=======
-                    log::info!("Swap declined: {:?}", decline);
                     let state = State::declined(swap_request.clone(), decline, seed);
->>>>>>> a3d9280c
                     StateStore::insert(&dependencies, id, state.clone());
                     Save::save(&dependencies, decline).await?;
                 }
