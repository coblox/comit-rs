--- conflicted
+++ resolved
@@ -88,74 +88,10 @@
                         .transition_to_incorrectly_funded(funded),
                 }
             }
-<<<<<<< HEAD
-            SS::AlphaFundedBetaRedeemed(AlphaFundedBetaRedeemed {
-                beta_deployed,
-                beta_funded,
-                beta_redeem_transaction,
-                ..
-            })
-            | SS::Final(Final(SwapOutcome::BothRedeemed {
-                beta_deployed,
-                beta_funded,
-                alpha_or_beta_redeemed: Either::Right(beta_redeem_transaction),
-                ..
-            }))
-            | SS::Final(Final(SwapOutcome::AlphaRefundedBetaRedeemed {
-                beta_deployed,
-                beta_funded,
-                alpha_refunded_or_beta_redeemed: Either::Right(beta_redeem_transaction),
-                ..
-            })) => {
-                *actor_state.beta_ledger_mut() = Redeemed {
-                    htlc_location: beta_deployed.location,
-                    deploy_transaction: beta_deployed.transaction,
-                    fund_transaction: beta_funded.transaction,
-                    redeem_transaction: beta_redeem_transaction.transaction,
-                };
-                actor_state.set_secret(beta_redeem_transaction.secret);
-            }
-            SS::AlphaRedeemedBetaFunded(AlphaRedeemedBetaFunded {
-                alpha_deployed,
-                alpha_funded,
-                alpha_redeemed,
-                ..
-            })
-            | SS::Final(Final(SwapOutcome::AlphaRedeemed {
-                alpha_deployed,
-                alpha_funded,
-                alpha_redeemed,
-                ..
-            }))
-            | SS::Final(Final(SwapOutcome::BothRedeemed {
-                alpha_deployed,
-                alpha_funded,
-                alpha_or_beta_redeemed: Either::Left(alpha_redeemed),
-                ..
-            }))
-            | SS::Final(Final(SwapOutcome::AlphaRedeemedBetaRefunded {
-                alpha_deployed,
-                alpha_funded,
-                alpha_redeemed_or_beta_refunded: Either::Left(alpha_redeemed),
-                ..
-            })) => {
-                *actor_state.alpha_ledger_mut() = Redeemed {
-                    htlc_location: alpha_deployed.location,
-                    deploy_transaction: alpha_deployed.transaction,
-                    fund_transaction: alpha_funded.transaction,
-                    redeem_transaction: alpha_redeemed.transaction,
-                };
-                actor_state.set_secret(alpha_redeemed.secret);
-            }
-            SS::Error(ErrorState(e)) => {
-                log::error!("Internal failure: {}", e);
-                return;
-=======
             SwapEvent::BetaRedeemed(redeemed) => {
                 actor_state
                     .beta_ledger_mut()
                     .transition_to_redeemed(redeemed);
->>>>>>> a3d9280c
             }
             SwapEvent::BetaRefunded(refunded) => actor_state
                 .beta_ledger_mut()
