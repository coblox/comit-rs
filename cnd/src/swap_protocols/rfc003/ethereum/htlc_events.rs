use crate::{
    btsieve::ethereum::{matching_transaction, Event, Topic, TransactionPattern, Web3Connector},
    ethereum::{
        Address, CalculateContractAddress, Erc20Token, EtherQuantity, Transaction,
        TransactionAndReceipt, H256,
    },
    swap_protocols::{
        asset::Asset,
        ledger::Ethereum,
        rfc003::{
            self,
            create_swap::HtlcParams,
            events::{Deployed, Funded, HtlcEvents, Redeemed, Refunded},
            Secret,
        },
    },
};
use futures_core::future::{self, Either};

lazy_static::lazy_static! {
    /// keccak256(Redeemed())
    pub static ref REDEEM_LOG_MSG: H256 = "B8CAC300E37F03AD332E581DEA21B2F0B84EAAADC184A295FEF71E81F44A7413".parse().expect("to be valid hex");
    /// keccak256(Refunded())
    pub static ref REFUND_LOG_MSG: H256 = "5D26862916391BF49478B2F5103B0720A842B45EF145A268F2CD1FB2AED55178".parse().expect("to be valid hex");
    /// keccak('Transfer(address,address,uint256)')
    pub static ref TRANSFER_LOG_MSG: H256 = "ddf252ad1be2c89b69c2b068fc378daa952ba7f163c4a11628f55a4df523b3ef".parse().expect("to be valid hex");
}

#[async_trait::async_trait]
impl HtlcEvents<Ethereum, EtherQuantity> for Web3Connector {
    async fn htlc_deployed(
        &self,
        htlc_params: HtlcParams<Ethereum, EtherQuantity>,
    ) -> Result<Deployed<Ethereum>, rfc003::Error> {
        let connector = self.clone();
        let pattern = TransactionPattern {
            from_address: None,
            to_address: None,
            is_contract_creation: Some(true),
            transaction_data: Some(htlc_params.bytecode()),
            transaction_data_length: None,
            events: None,
        };
        let TransactionAndReceipt { transaction, .. } =
            matching_transaction(connector, pattern, None).await;

        Ok(Deployed {
            location: calculate_contract_address_from_deployment_transaction(&transaction),
            transaction,
        })
    }

    async fn htlc_funded(
        &self,
        _htlc_params: HtlcParams<Ethereum, EtherQuantity>,
        deploy_transaction: &Deployed<Ethereum>,
    ) -> Result<Funded<Ethereum, EtherQuantity>, rfc003::Error> {
        Ok(Funded {
            transaction: deploy_transaction.transaction.clone(),
            asset: EtherQuantity::from_wei(deploy_transaction.transaction.value),
        })
    }

    async fn htlc_redeemed_or_refunded(
        &self,
        htlc_params: HtlcParams<Ethereum, EtherQuantity>,
        htlc_deployment: &Deployed<Ethereum>,
        htlc_funding: &Funded<Ethereum, EtherQuantity>,
    ) -> Result<Either<Redeemed<Ethereum>, Refunded<Ethereum>>, rfc003::Error> {
        htlc_redeemed_or_refunded(self.clone(), htlc_params, htlc_deployment, htlc_funding).await
    }
}

fn calculate_contract_address_from_deployment_transaction(tx: &Transaction) -> Address {
    tx.from.calculate_contract_address(&tx.nonce)
}

async fn htlc_redeemed_or_refunded<A: Asset>(
    connector: Web3Connector,
    _htlc_params: HtlcParams<Ethereum, A>,
    htlc_deployment: &Deployed<Ethereum>,
    _: &Funded<Ethereum, A>,
) -> Result<Either<Redeemed<Ethereum>, Refunded<Ethereum>>, rfc003::Error> {
    let redeemed = {
        let connector = connector.clone();
        async {
            let pattern = TransactionPattern {
                from_address: None,
                to_address: None,
                is_contract_creation: None,
                transaction_data: None,
                transaction_data_length: None,
                events: Some(vec![Event {
                    address: Some(htlc_deployment.location),
                    data: None,
                    topics: vec![Some(Topic(*REDEEM_LOG_MSG))],
                }]),
            };

            let TransactionAndReceipt {
                transaction,
                receipt,
            } = matching_transaction(connector, pattern, None).await;
            let log = receipt
                .logs
                .into_iter()
                .find(|log| log.topics.contains(&*REDEEM_LOG_MSG))
                .ok_or_else(|| {
                    rfc003::Error::Internal(format!(
                        "transaction receipt {:?} did not contain a REDEEM log",
                        transaction.hash
                    ))
                })?;
            let log_data = log.data.0.as_ref();
            let secret = Secret::from_vec(log_data).map_err(|e| {
                rfc003::Error::Internal(format!(
                    "failed to construct secret from data in transaction receipt {:?}: {:?}",
                    transaction.hash, e
                ))
            })?;

            Ok(Redeemed {
                transaction,
                secret,
            })
        }
    };

    let refunded = async {
        let pattern = TransactionPattern {
            from_address: None,
            to_address: None,
            is_contract_creation: None,
            transaction_data: None,
            transaction_data_length: None,
            events: Some(vec![Event {
                address: Some(htlc_deployment.location),
                data: None,
                topics: vec![Some(Topic(*REFUND_LOG_MSG))],
            }]),
        };

<<<<<<< HEAD
        async {
            matching_transaction(
                connector,
                pattern,
                None,
            )
            .await
        }
        .unit_error()
        .boxed()
        .compat()
        .map_err(|_| rfc003::Error::Btsieve)
        .and_then(|TransactionAndReceipt { transaction, receipt }| {
            receipt
                .logs
                .into_iter()
                .find(|log| log.topics.contains(&*REDEEM_LOG_MSG))
                .ok_or_else(|| {
                    rfc003::Error::Internal(format!("transaction receipt {} did not contain a REDEEM log", transaction.hash))
                }).and_then(|log| {
                    let log_data = log.data.0.as_ref();
                    let secret = Secret::from_vec(log_data)
                        .map_err(|e| rfc003::Error::Internal(format!("failed to construct secret from data in transaction receipt {}: {}", transaction.hash, e)))?;
                    Ok(Redeemed {
                        transaction,
                        secret,
                    })
                })
        })
=======
        let TransactionAndReceipt { transaction, .. } =
            matching_transaction(connector, pattern, None).await;

        Ok(Refunded { transaction })
>>>>>>> a3d9280c
    };

    futures_core::pin_mut!(redeemed);
    futures_core::pin_mut!(refunded);

    match future::try_select(redeemed, refunded).await {
        Ok(Either::Left((tx, _))) => Ok(Either::Left(tx)),
        Ok(Either::Right((tx, _))) => Ok(Either::Right(tx)),
        Err(either) => {
            let (error, _other_future) = either.factor_first();

            Err(error)
        }
    }
}

mod erc20 {
    use super::*;
    use crate::ethereum::{Erc20Quantity, U256};

    #[async_trait::async_trait]
    impl HtlcEvents<Ethereum, Erc20Token> for Web3Connector {
        async fn htlc_deployed(
            &self,
            htlc_params: HtlcParams<Ethereum, Erc20Token>,
        ) -> Result<Deployed<Ethereum>, rfc003::Error> {
            let connector = self.clone();
            let pattern = TransactionPattern {
                from_address: None,
                to_address: None,
                is_contract_creation: Some(true),
                transaction_data: Some(htlc_params.bytecode()),
                transaction_data_length: None,
                events: None,
            };
            let TransactionAndReceipt { transaction, .. } =
                matching_transaction(connector, pattern, None).await;

            Ok(Deployed {
                location: calculate_contract_address_from_deployment_transaction(&transaction),
                transaction,
            })
        }

        async fn htlc_funded(
            &self,
            htlc_params: HtlcParams<Ethereum, Erc20Token>,
            htlc_deployment: &Deployed<Ethereum>,
        ) -> Result<Funded<Ethereum, Erc20Token>, rfc003::Error> {
            let connector = self.clone();
            let events = Some(vec![Event {
                address: Some(htlc_params.asset.token_contract),
                data: None,
                topics: vec![
                    Some(Topic(*super::TRANSFER_LOG_MSG)),
                    None,
                    Some(Topic(htlc_deployment.location.into())),
                ],
            }]);
            let TransactionAndReceipt {
                transaction,
                receipt,
            } = matching_transaction(
                connector,
                TransactionPattern {
                    from_address: None,
                    to_address: None,
                    is_contract_creation: None,
                    transaction_data: None,
                    transaction_data_length: None,
                    events,
                },
                None,
            )
            .await;
            let log = receipt
                .logs
                .into_iter()
                .find(|log| log.topics.contains(&*super::TRANSFER_LOG_MSG))
                .ok_or_else(|| {
                    log::warn!(
                        "receipt for transaction {:?} did not contain any Transfer events",
                        transaction.hash
                    );
                    rfc003::Error::IncorrectFunding
                })?;

            let quantity = Erc20Quantity(U256::from_big_endian(log.data.0.as_ref()));
            let asset = Erc20Token::new(log.address, quantity);

            Ok(Funded { transaction, asset })
        }

        async fn htlc_redeemed_or_refunded(
            &self,
            htlc_params: HtlcParams<Ethereum, Erc20Token>,
            htlc_deployment: &Deployed<Ethereum>,
            htlc_funding: &Funded<Ethereum, Erc20Token>,
        ) -> Result<Either<Redeemed<Ethereum>, Refunded<Ethereum>>, rfc003::Error> {
            htlc_redeemed_or_refunded(self.clone(), htlc_params, htlc_deployment, htlc_funding)
                .await
        }
    }
}<|MERGE_RESOLUTION|>--- conflicted
+++ resolved
@@ -140,42 +140,10 @@
             }]),
         };
 
-<<<<<<< HEAD
-        async {
-            matching_transaction(
-                connector,
-                pattern,
-                None,
-            )
-            .await
-        }
-        .unit_error()
-        .boxed()
-        .compat()
-        .map_err(|_| rfc003::Error::Btsieve)
-        .and_then(|TransactionAndReceipt { transaction, receipt }| {
-            receipt
-                .logs
-                .into_iter()
-                .find(|log| log.topics.contains(&*REDEEM_LOG_MSG))
-                .ok_or_else(|| {
-                    rfc003::Error::Internal(format!("transaction receipt {} did not contain a REDEEM log", transaction.hash))
-                }).and_then(|log| {
-                    let log_data = log.data.0.as_ref();
-                    let secret = Secret::from_vec(log_data)
-                        .map_err(|e| rfc003::Error::Internal(format!("failed to construct secret from data in transaction receipt {}: {}", transaction.hash, e)))?;
-                    Ok(Redeemed {
-                        transaction,
-                        secret,
-                    })
-                })
-        })
-=======
         let TransactionAndReceipt { transaction, .. } =
             matching_transaction(connector, pattern, None).await;
 
         Ok(Refunded { transaction })
->>>>>>> a3d9280c
     };
 
     futures_core::pin_mut!(redeemed);
