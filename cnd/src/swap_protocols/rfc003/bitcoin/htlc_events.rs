--- conflicted
+++ resolved
@@ -11,7 +11,6 @@
             events::{Deployed, Funded, HtlcEvents, Redeemed, Refunded},
         },
     },
-    Scribe,
 };
 use bitcoin::{Amount, OutPoint};
 use futures_core::future::{self, Either};
@@ -110,33 +109,7 @@
                 .await
                 .map_err(|_| rfc003::Error::Btsieve)?;
 
-<<<<<<< HEAD
-            async { matching_transaction(connector, pattern, None).await }
-                .boxed()
-                .compat()
-                .map_err(|_| rfc003::Error::Btsieve)
-                .and_then({
-                    move |tx| {
-                        let secret =
-                            extract_secret(&tx, &htlc_params.secret_hash).ok_or_else(|| {
-                                log::error!(
-                                    "Redeem transaction didn't have secret it in: {}",
-                                    tx.scribe()
-                                );
-                                rfc003::Error::Internal(
-                                    "Redeem transaction didn't have the secret in it".into(),
-                                )
-                            })?;
-
-                        Ok(Redeemed {
-                            transaction: tx,
-                            secret,
-                        })
-                    }
-                })
-=======
             Ok(Refunded { transaction })
->>>>>>> a3d9280c
         };
 
         futures_core::pin_mut!(redeemed);
