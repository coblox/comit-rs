--- conflicted
+++ resolved
@@ -15,14 +15,8 @@
     BitcoinHash,
 };
 use futures_core::compat::Future01CompatExt;
-<<<<<<< HEAD
-use reqwest::{r#async::Client, Url};
-use std::{collections::HashSet, fmt::Display, ops::Add};
-use tokio::{prelude::future::Future, timer::Delay};
-=======
 use reqwest::{Client, Url};
-use std::{collections::HashSet, fmt::Debug};
->>>>>>> f0a8576c
+use std::{collections::HashSet, fmt::Display};
 
 pub async fn matching_transaction<C, E>(
     mut blockchain_connector: C,
@@ -66,15 +60,8 @@
     loop {
         // Delay so that we don't overload the CPU in the event that
         // latest_block() and block_by_hash() resolve quickly.
-<<<<<<< HEAD
-        Delay::new(std::time::Instant::now().add(std::time::Duration::from_secs(1)))
-            .compat()
-            .await
-            .unwrap_or_else(|e| log::warn!("Failed to wait for delay: {}", e));
-=======
 
         tokio::time::delay_for(std::time::Duration::from_secs(1)).await;
->>>>>>> f0a8576c
 
         let mut new_missing_block_futures = Vec::new();
         for (block_future, blockhash) in missing_block_futures.into_iter() {
