--- conflicted
+++ resolved
@@ -318,7 +318,7 @@
         ethereum_identity: identity::Ethereum,
         amount: Option<asset::Bitcoin>,
     ) -> anyhow::Result<()> {
-        let order = self.orderbook.take(order_id)?;
+        let order = self.orderbook.take(order_id, amount)?;
 
         let transient = match order.position {
             Position::Buy => {
@@ -343,10 +343,6 @@
         };
         self.local_data.insert(swap_id, data);
         self.order_swap_ids.insert(order_id, swap_id);
-<<<<<<< HEAD
-        self.orderbook.take(order_id, amount)?;
-=======
->>>>>>> eec03f85
 
         Ok(())
     }
@@ -379,24 +375,7 @@
             lightning_identity: None,
         };
         self.local_data.insert(swap_id, data);
-
-<<<<<<< HEAD
-        let order = Order {
-            id: OrderId::random(),
-            maker: MakerId::from(self.peer_id.clone()),
-            position: new_order.position,
-            price: new_order.rate,
-            bitcoin_ledger: new_order.bitcoin_ledger,
-            bitcoin_absolute_expiry: new_order.bitcoin_absolute_expiry,
-            bitcoin_quantity: new_order.bitcoin_amount,
-            token_contract: new_order.token_contract,
-            ethereum_ledger: new_order.ethereum_ledger,
-            ethereum_absolute_expiry: new_order.ethereum_absolute_expiry,
-        };
-        let order_id = self.orderbook.make(order)?;
-=======
         let order_id = self.orderbook.make(new_order);
->>>>>>> eec03f85
         self.order_swap_ids.insert(order_id, swap_id);
 
         Ok(order_id)
@@ -470,34 +449,6 @@
     }
 }
 
-<<<<<<< HEAD
-/// Used by the controller to pass in data for a new order.
-#[derive(Debug)]
-pub struct NewOrder {
-    pub position: Position,
-    pub rate: Rate,
-    pub bitcoin_ledger: ledger::Bitcoin,
-    pub bitcoin_absolute_expiry: u32,
-    pub bitcoin_amount: asset::Bitcoin,
-    pub token_contract: identity::Ethereum,
-    pub ethereum_ledger: ledger::Ethereum,
-    pub ethereum_absolute_expiry: u32,
-}
-
-impl NewOrder {
-    pub fn assert_valid_ledger_pair(&self) -> anyhow::Result<()> {
-        let a = self.bitcoin_ledger;
-        let b = self.ethereum_ledger;
-
-        if ledger::is_valid_ledger_pair(a, b) {
-            return Ok(());
-        }
-        Err(anyhow::anyhow!("invalid ledger pair {}/{}", a, b))
-    }
-}
-
-=======
->>>>>>> eec03f85
 impl libp2p::swarm::NetworkBehaviourEventProcess<()> for ComitNode {
     fn inject_event(&mut self, _event: ()) {}
 }
@@ -587,31 +538,22 @@
                 response_channel,
                 order_id,
             } => {
-<<<<<<< HEAD
-                let order = self
-                    .orderbook
-                    .get_order(&order_id)
-                    .expect("orderbook only bubbles up existing orders");
-
-                if order.bitcoin_quantity < amount {
+                let order = match self.orderbook.orders_mut().remove_ours(order_id) {
+                    Some(order) => order,
+                    None => {
+                        return;
+                    }
+                };
+                if order.bitcoin_amount < amount {
                     self.orderbook.deny(peer_id, order_id, response_channel);
                     tracing::info!(
                         "denied take request for {} because partial take amount: {} is greater than order amount: {}",
                         order_id,
                         amount,
-                        order.bitcoin_quantity
+                        order.bitcoin_amount
                     );
                     return;
                 }
-=======
-                let order = match self.orderbook.orders_mut().remove_ours(order_id) {
-                    Some(order) => order,
-                    None => {
-                        return;
-                    }
-                };
->>>>>>> eec03f85
-
                 let &local_swap_id = match self.order_swap_ids.get(&order_id) {
                     Some(id) => id,
                     None => {
