<<<<<<< HEAD
use crate::{asset, network::OrderId, SharedSwapId};
use futures::{prelude::*, AsyncWriteExt};
=======
use crate::{network::OrderId, SharedSwapId};
use futures::prelude::*;
>>>>>>> eec03f85
use libp2p::{
    core::upgrade,
    request_response::{ProtocolName, RequestResponseCodec},
};
use serde::{Deserialize, Serialize};
use std::io;

#[derive(Debug, Clone, Copy)]
pub struct TakeOrderProtocol;

impl ProtocolName for TakeOrderProtocol {
    fn protocol_name(&self) -> &[u8] {
        b"/comit/take-order/1.0.0"
    }
}

#[derive(Clone, Copy, Debug, Default)]
pub struct TakeOrderCodec;

<<<<<<< HEAD
#[derive(Clone, Copy, Debug, Deserialize, Serialize)]
pub struct Request {
    pub(crate) order_id: OrderId,
    #[serde(with = "asset::bitcoin::sats_as_string")]
    pub(crate) amount: asset::Bitcoin,
}

/// The different responses we can send back as part of an announcement.
///
/// For now, this only includes a generic error variant in addition to the
/// confirmation because we simply close the connection in case of an error.
#[derive(Clone, Copy, Debug, Deserialize, Serialize)]
pub enum Response {
    Confirmation {
        order_id: OrderId,
        shared_swap_id: SharedSwapId,
    },
    Error,
=======
#[derive(Clone, Debug, Serialize, Deserialize, Copy)]
pub struct Confirmation {
    pub shared_swap_id: SharedSwapId,
    // TODO: We should store this locally, the context of the substream should be good enough to
    // know which order was confirmed, no need to send this across the wire again. See "context" in
    // announce protocol.
    pub order_id: OrderId,
>>>>>>> eec03f85
}

#[async_trait::async_trait]
impl RequestResponseCodec for TakeOrderCodec {
    type Protocol = TakeOrderProtocol;
<<<<<<< HEAD
    type Request = Request;
    type Response = Response;
=======
    type Request = OrderId;
    type Response = Confirmation;
>>>>>>> eec03f85

    /// Reads a take order request from the given I/O stream.
    async fn read_request<T>(&mut self, _: &Self::Protocol, io: &mut T) -> io::Result<Self::Request>
    where
        T: AsyncRead + Unpin + Send,
    {
        let message = upgrade::read_one(io, 1024)
            .await
            .map_err(|e| io::Error::new(io::ErrorKind::InvalidData, e))?;
        let mut de = serde_json::Deserializer::from_slice(&message);
<<<<<<< HEAD
        let req = Request::deserialize(&mut de)?;
        debug!("read request order id: {}", req.order_id);
=======
        let order_id = OrderId::deserialize(&mut de)?;
>>>>>>> eec03f85

        Ok(req)
    }

    /// Reads a response (to a take order request) from the given I/O stream.
    async fn read_response<T>(
        &mut self,
        _: &Self::Protocol,
        io: &mut T,
    ) -> io::Result<Self::Response>
    where
        T: AsyncRead + Unpin + Send,
    {
        let message = upgrade::read_one(io, 1024)
            .await
            .map_err(|e| io::Error::new(io::ErrorKind::InvalidData, e))?;
        let mut de = serde_json::Deserializer::from_slice(&message);
        let res = Confirmation::deserialize(&mut de)?;

        Ok(res)
    }

    /// Writes a take order request to the given I/O stream.
    async fn write_request<T>(
        &mut self,
        _: &Self::Protocol,
        io: &mut T,
        req: Self::Request,
    ) -> io::Result<()>
    where
        T: AsyncWrite + Unpin + Send,
    {
<<<<<<< HEAD
        debug!("writing request order id: {}", req.order_id);
=======
>>>>>>> eec03f85
        let bytes = serde_json::to_vec(&req)?;
        upgrade::write_one(io, &bytes).await?;

        Ok(())
    }

    /// Writes a response (to a take order request) to the given I/O stream.
    async fn write_response<T>(
        &mut self,
        _: &Self::Protocol,
        io: &mut T,
        res: Self::Response,
    ) -> io::Result<()>
    where
        T: AsyncWrite + Unpin + Send,
    {
        let bytes = serde_json::to_vec(&res)?;
        upgrade::write_one(io, &bytes).await?;

        Ok(())
    }
}<|MERGE_RESOLUTION|>--- conflicted
+++ resolved
@@ -1,10 +1,5 @@
-<<<<<<< HEAD
 use crate::{asset, network::OrderId, SharedSwapId};
-use futures::{prelude::*, AsyncWriteExt};
-=======
-use crate::{network::OrderId, SharedSwapId};
 use futures::prelude::*;
->>>>>>> eec03f85
 use libp2p::{
     core::upgrade,
     request_response::{ProtocolName, RequestResponseCodec},
@@ -24,7 +19,6 @@
 #[derive(Clone, Copy, Debug, Default)]
 pub struct TakeOrderCodec;
 
-<<<<<<< HEAD
 #[derive(Clone, Copy, Debug, Deserialize, Serialize)]
 pub struct Request {
     pub(crate) order_id: OrderId,
@@ -32,18 +26,6 @@
     pub(crate) amount: asset::Bitcoin,
 }
 
-/// The different responses we can send back as part of an announcement.
-///
-/// For now, this only includes a generic error variant in addition to the
-/// confirmation because we simply close the connection in case of an error.
-#[derive(Clone, Copy, Debug, Deserialize, Serialize)]
-pub enum Response {
-    Confirmation {
-        order_id: OrderId,
-        shared_swap_id: SharedSwapId,
-    },
-    Error,
-=======
 #[derive(Clone, Debug, Serialize, Deserialize, Copy)]
 pub struct Confirmation {
     pub shared_swap_id: SharedSwapId,
@@ -51,19 +33,13 @@
     // know which order was confirmed, no need to send this across the wire again. See "context" in
     // announce protocol.
     pub order_id: OrderId,
->>>>>>> eec03f85
 }
 
 #[async_trait::async_trait]
 impl RequestResponseCodec for TakeOrderCodec {
     type Protocol = TakeOrderProtocol;
-<<<<<<< HEAD
     type Request = Request;
-    type Response = Response;
-=======
-    type Request = OrderId;
     type Response = Confirmation;
->>>>>>> eec03f85
 
     /// Reads a take order request from the given I/O stream.
     async fn read_request<T>(&mut self, _: &Self::Protocol, io: &mut T) -> io::Result<Self::Request>
@@ -74,12 +50,7 @@
             .await
             .map_err(|e| io::Error::new(io::ErrorKind::InvalidData, e))?;
         let mut de = serde_json::Deserializer::from_slice(&message);
-<<<<<<< HEAD
         let req = Request::deserialize(&mut de)?;
-        debug!("read request order id: {}", req.order_id);
-=======
-        let order_id = OrderId::deserialize(&mut de)?;
->>>>>>> eec03f85
 
         Ok(req)
     }
@@ -112,10 +83,6 @@
     where
         T: AsyncWrite + Unpin + Send,
     {
-<<<<<<< HEAD
-        debug!("writing request order id: {}", req.order_id);
-=======
->>>>>>> eec03f85
         let bytes = serde_json::to_vec(&req)?;
         upgrade::write_one(io, &bytes).await?;
 
