--- conflicted
+++ resolved
@@ -1,10 +1,5 @@
-<<<<<<< HEAD
-use crate::{
-    asset,
-    asset::{ethereum::TryFromWei, Erc20Quantity},
-    identity, ledger,
-    network::orderbook::MakerId,
-};
+use crate::{asset, asset::ethereum::TryFromWei, identity, ledger};
+use libp2p::PeerId;
 use num::BigUint;
 use serde::{de::Error, Deserialize, Deserializer, Serialize, Serializer};
 use std::{fmt::Display, str::FromStr};
@@ -12,37 +7,27 @@
 
 /// An order, created by a maker (Bob) and shared with the network via
 /// gossipsub.
-#[derive(Debug, Clone, Serialize, Deserialize, PartialEq)]
+#[derive(Debug, Clone, PartialEq, Eq, Hash)]
 pub struct Order {
     pub id: OrderId,
-    pub maker: MakerId,
+    pub maker: PeerId,
     pub position: Position,
     pub price: Rate,
     pub bitcoin_ledger: ledger::Bitcoin,
     pub bitcoin_absolute_expiry: u32,
-    #[serde(with = "asset::bitcoin::sats_as_string")]
-    pub bitcoin_quantity: asset::Bitcoin,
+    pub bitcoin_amount: asset::Bitcoin,
     pub token_contract: identity::Ethereum,
     pub ethereum_ledger: ledger::Ethereum,
     pub ethereum_absolute_expiry: u32,
 }
 
-// We explicitly only support BTC/DAI.
 impl Order {
-    pub fn ethereum_amount(&self, amount: asset::Bitcoin) -> anyhow::Result<Erc20Quantity> {
+    pub fn ethereum_amount(&self, amount: asset::Bitcoin) -> anyhow::Result<asset::Erc20Quantity> {
         let wei = BigUint::from(amount.as_sat()) * BigUint::from(self.price.0);
-        Ok(Erc20Quantity::try_from_wei(wei)?)
+        Ok(asset::Erc20Quantity::try_from_wei(wei)?)
     }
 }
 
-=======
-use crate::{asset, identity, ledger};
-use libp2p::PeerId;
-use serde::{Deserialize, Serialize};
-use std::{fmt::Display, str::FromStr};
-use uuid::Uuid;
-
->>>>>>> eec03f85
 #[derive(Debug, Clone, Copy, Hash, Serialize, Deserialize, PartialEq, Eq)]
 pub struct OrderId(Uuid);
 
@@ -67,7 +52,33 @@
     }
 }
 
-<<<<<<< HEAD
+/// Represents a "form" that contains all data for creating a new order.
+#[derive(Copy, Clone, Debug)]
+pub struct NewOrder {
+    pub position: Position,
+    pub bitcoin_amount: asset::Bitcoin,
+    pub bitcoin_ledger: ledger::Bitcoin,
+    pub bitcoin_absolute_expiry: u32,
+    pub price: Rate,
+    pub token_contract: identity::Ethereum,
+    pub ethereum_ledger: ledger::Ethereum,
+    pub ethereum_absolute_expiry: u32,
+}
+
+impl NewOrder {
+    // TODO: I think this should live in the controller an be asserted before we
+    // construct the type
+    pub fn assert_valid_ledger_pair(&self) -> anyhow::Result<()> {
+        let a = self.bitcoin_ledger;
+        let b = self.ethereum_ledger;
+
+        if ledger::is_valid_ledger_pair(a, b) {
+            return Ok(());
+        }
+        Err(anyhow::anyhow!("invalid ledger pair {}/{}", a, b))
+    }
+}
+
 /// The position of the maker for this order. A BTC/DAI buy order,
 /// also described as an order that buys the trading pair BTC/DAI,
 /// means that the maker buys the base currency (in this case BTC) in
@@ -78,14 +89,14 @@
 /// (i.e., quote currency) and amount as is commonly done in Forex
 /// trading. We use the amounts of each currency to determine the
 /// rate.
-#[derive(Debug, Clone, Copy, Serialize, Deserialize, PartialEq)]
+#[derive(Debug, Clone, Copy, Serialize, Deserialize, PartialEq, Eq, Hash)]
 #[serde(rename_all = "lowercase")]
 pub enum Position {
     Buy,
     Sell,
 }
 /// The amount of DAI in wei for one satoshi of BTC
-#[derive(Debug, Clone, Copy, PartialEq)]
+#[derive(Debug, Clone, Copy, PartialEq, Eq, Hash)]
 pub struct Rate(pub u64);
 
 impl Serialize for Rate {
@@ -137,198 +148,4 @@
 
         Ok(Rate(rate))
     }
-}
-
-#[cfg(test)]
-pub fn meaningless_test_order(maker: MakerId) -> Order {
-    Order {
-        id: meaningless_test_order_id(),
-        maker,
-        position: Position::Sell,
-        bitcoin_quantity: asset::Bitcoin::meaningless_test_value(),
-        bitcoin_ledger: ledger::Bitcoin::Regtest,
-        bitcoin_absolute_expiry: meaningless_expiry_value(),
-        price: Rate(9000),
-        token_contract: Default::default(),
-        ethereum_ledger: ledger::Ethereum::default(),
-        ethereum_absolute_expiry: meaningless_expiry_value(),
-=======
-/// Represents a "form" that contains all data for creating a new order.
-#[derive(Debug)]
-pub struct NewOrder {
-    pub position: Position,
-    pub bitcoin_amount: asset::Bitcoin,
-    pub bitcoin_ledger: ledger::Bitcoin,
-    pub bitcoin_absolute_expiry: u32,
-    pub ethereum_amount: asset::Erc20Quantity,
-    pub token_contract: identity::Ethereum,
-    pub ethereum_ledger: ledger::Ethereum,
-    pub ethereum_absolute_expiry: u32,
-}
-
-impl NewOrder {
-    // TODO: I think this should live in the controller an be asserted before we
-    // construct the type
-    pub fn assert_valid_ledger_pair(&self) -> anyhow::Result<()> {
-        let a = self.bitcoin_ledger;
-        let b = self.ethereum_ledger;
-
-        if ledger::is_valid_ledger_pair(a, b) {
-            return Ok(());
-        }
-        Err(anyhow::anyhow!("invalid ledger pair {}/{}", a, b))
->>>>>>> eec03f85
-    }
-}
-
-#[derive(Debug, Clone, PartialEq, Eq, Hash)]
-pub struct Order {
-    pub id: OrderId,
-    pub maker: PeerId,
-    pub position: Position,
-    pub bitcoin_amount: asset::Bitcoin,
-    pub bitcoin_ledger: ledger::Bitcoin,
-    pub bitcoin_absolute_expiry: u32,
-    pub ethereum_amount: asset::Erc20Quantity,
-    pub token_contract: identity::Ethereum,
-    pub ethereum_ledger: ledger::Ethereum,
-    pub ethereum_absolute_expiry: u32,
-}
-
-<<<<<<< HEAD
-#[cfg(test)]
-fn meaningless_test_order_id() -> OrderId {
-    let uuid = Uuid::parse_str("936DA01F9ABD4d9d80C702AF85C822A8").unwrap();
-    OrderId(uuid)
-}
-
-#[cfg(test)]
-mod tests {
-    use super::*;
-    use libp2p::PeerId;
-    use spectral::prelude::*;
-
-    #[test]
-    fn order_id_serialization_roundtrip() {
-        let order_id = meaningless_test_order_id();
-        let json = serde_json::to_string(&order_id).expect("failed to serialize order id");
-        let rinsed: OrderId = serde_json::from_str(&json).expect("failed to deserialize order id");
-        assert_that(&rinsed).is_equal_to(&order_id);
-    }
-
-    #[test]
-    fn order_id_serialization_stability() {
-        let s = "936DA01F9ABD4d9d80C702AF85C822A8";
-        let uuid = Uuid::from_str(s).expect("failed to parse uuid string");
-        let order_id = OrderId(uuid);
-
-        let want = "\"936da01f-9abd-4d9d-80c7-02af85c822a8\"".to_string();
-        let got = serde_json::to_string(&order_id).expect("failed to serialize order id");
-        assert_that(&got).is_equal_to(want);
-    }
-
-    #[test]
-    fn rate_deserialization_stability() {
-        let s = "\"11033.4600000000\"";
-        let got: Rate = serde_json::from_str(&s).expect("failed to parse rate");
-        let want = Rate(110_334_600_000_000);
-
-        assert_that(&want).is_equal_to(got);
-    }
-
-    #[test]
-    fn rate_deserialization_stability_2() {
-        let s = "\"11033.46\"";
-        let got: Rate = serde_json::from_str(&s).expect("failed to parse rate");
-        let want = Rate(110_334_600_000_000);
-
-        assert_that(&want).is_equal_to(got);
-    }
-
-    #[test]
-    fn rate_serialization_stability() {
-        let want = "\"11033.4600000000\"".to_string();
-        let rate = Rate(110_334_600_000_000);
-        let got = serde_json::to_string(&rate).expect("failed to serialise rate");
-        assert_that(&got).is_equal_to(want);
-    }
-
-    #[test]
-    fn rate_serialization_fails_too_many_decimals() {
-        let s = "\"11033.46\"";
-        let got: Rate = serde_json::from_str(&s).expect("failed to parse rate");
-        let want = Rate(110334600000000);
-
-        assert_that(&want).is_equal_to(got);
-    }
-
-    #[test]
-    fn maker_id_serialization_roundtrip_test() {
-        let s = "QmfUfpC2frwFvcDzpspnfZitHt5wct6n4kpG5jzgRdsxkY".to_string();
-        let peer_id = PeerId::from_str(&s).expect("failed to parse peer id");
-        let maker_id = MakerId::from(peer_id);
-
-        let json = serde_json::to_string(&maker_id).expect("failed to serialize peer id");
-        let rinsed: MakerId = serde_json::from_str(&json).expect("failed to deserialize peer id");
-
-        assert_that(&maker_id).is_equal_to(rinsed);
-    }
-
-    // #[test]
-    // fn btc_dai_order_serialization_stability() {
-    //     let given = "QmfUfpC2frwFvcDzpspnfZitHt5wct6n4kpG5jzgRdsxkY".to_string();
-    //     let peer_id = PeerId::from_str(&given).expect("failed to parse peer id");
-    //     let maker_id = MakerId(peer_id);
-    //
-    //     let order = meaningless_test_order(maker_id);
-    //
-    //     let got = serde_json::to_string(&order).expect("failed to serialize
-    // order");     let want =
-    // r#"{"id":"936da01f-9abd-4d9d-80c7-02af85c822a8","maker":"
-    // QmfUfpC2frwFvcDzpspnfZitHt5wct6n4kpG5jzgRdsxkY","position":"sell","rate":
-    // 9000,"bitcoin_ledger":"regtest","bitcoin_absolute_expiry":100,"
-    // bitcoin_amount":"1000","token_contract":"
-    // 0x0000000000000000000000000000000000000000","ethereum_ledger":{"chain_id":
-    // 1337},"ethereum_absolute_expiry":100}"#.to_string();     assert_that(&
-    // got).is_equal_to(want); }
-
-    #[test]
-    fn trade_serialization_roundtrip() {
-        let trade = Position::Buy;
-        let json = serde_json::to_string(&trade).expect("failed to serialize trade");
-        let rinsed: Position = serde_json::from_str(&json).expect("failed to deserialize trade");
-
-        assert_that(&rinsed).is_equal_to(&trade);
-    }
-
-    #[test]
-    fn trade_buy_serialization_stability() {
-        let trade = Position::Buy;
-        let s = serde_json::to_string(&trade).expect("failed to serialize trade");
-        assert_that(&s).is_equal_to(r#""buy""#.to_string());
-    }
-
-    #[test]
-    fn trade_sell_serialization_stability() {
-        let trade = Position::Sell;
-        let s = serde_json::to_string(&trade).expect("failed to serialize trade");
-        assert_that(&s).is_equal_to(r#""sell""#.to_string());
-    }
-=======
-/// The position of the maker for this order. A BTC/DAI buy order,
-/// also described as an order that buys the trading pair BTC/DAI,
-/// means that the maker buys the base currency (in this case BTC) in
-/// return for DAI. A sell order means that the maker sells BTC and
-/// receives DAI.
-///
-/// Please note: we do not set the base currency to 1 and use rate
-/// (i.e., quote currency) and amount as is commonly done in Forex
-/// trading. We use the amounts of each currency to determine the
-/// rate.
-#[derive(Debug, Clone, Copy, Serialize, Deserialize, PartialEq, Eq, Hash)]
-#[serde(rename_all = "lowercase")]
-pub enum Position {
-    Buy,
-    Sell,
->>>>>>> eec03f85
 }