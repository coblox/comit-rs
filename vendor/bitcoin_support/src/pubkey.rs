--- conflicted
+++ resolved
@@ -60,13 +60,7 @@
 impl From<PublicKey> for PubkeyHash {
     fn from(public_key: PublicKey) -> PubkeyHash {
         PubkeyHash(
-<<<<<<< HEAD
-            <bitcoin_hashes::hash160::Hash as bitcoin_hashes::Hash>::hash(
-                &public_key.serialize(),
-            ),
-=======
             <bitcoin_hashes::hash160::Hash as bitcoin_hashes::Hash>::hash(&public_key.serialize()),
->>>>>>> 916b5348
         )
     }
 }
