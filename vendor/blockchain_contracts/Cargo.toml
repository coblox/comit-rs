--- conflicted
+++ resolved
@@ -16,12 +16,7 @@
 lazy_static = "1"
 regex = "1.2"
 rust-crypto = "0.2"
-<<<<<<< HEAD
-secp256k1 = "0.12"
-=======
 secp256k1 = { version = "0.12", features = ["rand"] }
-secp256k1_keypair = { path = "../../vendor/secp256k1_keypair" }
->>>>>>> 916b5348
 serde = { version = "1.0", features = ["derive"] }
 serde_json = "1.0"
 strum = "0.15"
