--- conflicted
+++ resolved
@@ -110,7 +110,6 @@
     )
 }
 
-<<<<<<< HEAD
 pub fn generate_p2wpkh_redeem_tx(
     txid: &TransactionId,
     vout: u32,
@@ -155,30 +154,6 @@
     )
 }
 
-// TODO: contribute this to rust_bitcoin so it is returned by Transaction::get_weight
-#[derive(Debug, PartialEq)]
-pub struct Weight(u64);
-
-impl Weight {
-    pub fn to_virtual_bytes(&self) -> u64 {
-        self.0 / 4
-    }
-}
-
-impl From<Weight> for u64 {
-    fn from(weight: Weight) -> u64 {
-        weight.0
-    }
-}
-
-impl From<u64> for Weight {
-    fn from(value: u64) -> Self {
-        Weight(value)
-    }
-}
-
-=======
->>>>>>> 8124b2bf
 pub fn estimate_weight_of_redeem_tx_with_script(script: &Script) -> Weight {
     let dummy_tx_id = TransactionId::from_str(
         "0000000000000000000000000000000000000000000000000000000000000000",
